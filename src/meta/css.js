'use strict';

var winston = require('winston');
var nconf = require('nconf');
var fs = require('fs');
var path = require('path');
var less = require('less');
var async = require('async');
var autoprefixer = require('autoprefixer');
var postcss = require('postcss');
var clean = require('postcss-clean');

var plugins = require('../plugins');
var db = require('../database');
var file = require('../file');
var utils = require('../../public/src/utils');

module.exports = function (Meta) {

	Meta.css = {};

	var buildImports = {
		client: function (source) {
			return '@import "./theme";\n' + source + '\n' + [
				'@import "font-awesome";',
				'@import (inline) "../../public/vendor/jquery/css/smoothness/jquery-ui.css";',
				'@import (inline) "../../public/vendor/jquery/bootstrap-tagsinput/bootstrap-tagsinput.css";',
				'@import (inline) "..' + path.sep + 'public/vendor/colorpicker/colorpicker.css";',
				'@import "../../public/less/flags.less";',
				'@import "../../public/less/blacklist.less";',
				'@import "../../public/less/generics.less";',
				'@import "../../public/less/mixins.less";',
				'@import "../../public/less/global.less";',
			].map(function (str) { return str.replace(/\//g, path.sep); }).join('\n');
		},
		admin: function (source) {
			return source + '\n' + [
				'@import "font-awesome";',
				'@import "../public/less/admin/admin";',
				'@import "../public/less/generics.less";',
				'@import (inline) "../public/vendor/colorpicker/colorpicker.css";',
				'@import (inline) "../public/vendor/jquery/css/smoothness/jquery-ui.css";',
				'@import (inline) "../public/vendor/jquery/bootstrap-tagsinput/bootstrap-tagsinput.css";',
			].map(function (str) { return str.replace(/\//g, path.sep); }).join('\n');
		},
	};

	Meta.css.minify = function (target, callback) {
		callback = callback || function () {};

		winston.verbose('[meta/css] Minifying LESS/CSS');
		db.getObjectFields('config', ['theme:type', 'theme:id'], function (err, themeData) {
			if (err) {
				return callback(err);
			}

			var themeId = (themeData['theme:id'] || 'nodebb-theme-persona');
			var baseThemePath = path.join(nconf.get('themes_path'), (themeData['theme:type'] && themeData['theme:type'] === 'local' ? themeId : 'nodebb-theme-vanilla'));
			var paths = [
				baseThemePath,
				path.join(__dirname, '../../node_modules'),
				path.join(__dirname, '../../public/vendor/fontawesome/less')
			];
			var source = '';

			var lessFiles = filterMissingFiles(plugins.lessFiles);
			var cssFiles = filterMissingFiles(plugins.cssFiles);

			async.waterfall([
				function (next) {
					getStyleSource(cssFiles, '\n@import (inline) ".', '.css', next);
				},
				function (src, next) {
					source += src;
					getStyleSource(lessFiles, '\n@import ".', '.less', next);
				},
				function (src, next) {
					source += src;
					next();
				}
			], function (err) {
				if (err) {
					return callback(err);
				}

<<<<<<< HEAD
				minify(buildImports[target](source), paths, target, callback);
=======
				var acpSource = source;

				if (target !== 'admin.css') {
					source += '\n@import (inline) "..' + path.sep + '..' + path.sep + 'public/vendor/jquery/css/smoothness/jquery-ui.css";';
					source += '\n@import (inline) "..' + path.sep + '..' + path.sep + 'public/vendor/jquery/bootstrap-tagsinput/bootstrap-tagsinput.css";';
					source += '\n@import (inline) "..' + path.sep + 'public/vendor/colorpicker/colorpicker.css";';
					source += '\n@import "..' + path.sep + '..' + path.sep + 'public/less/flags.less";';
					source += '\n@import "..' + path.sep + '..' + path.sep + 'public/less/blacklist.less";';
					source += '\n@import "..' + path.sep + '..' + path.sep + 'public/less/generics.less";';
					source += '\n@import "..' + path.sep + '..' + path.sep + 'public/less/mixins.less";';
					source += '\n@import "..' + path.sep + '..' + path.sep + 'public/less/global.less";';
					source += '\n@import (inline) "..' + path.sep + 'node_modules/cropperjs/dist/cropper.css";';
					source = '@import "./theme";\n' + source;

					minify(source, paths, 'cache', callback);
				} else {
					acpSource += '\n@import "..' + path.sep + 'public/less/admin/admin";\n';
					acpSource += '\n@import "..' + path.sep + 'public/less/generics.less";\n';
					acpSource += '\n@import (inline) "..' + path.sep + 'public/vendor/colorpicker/colorpicker.css";\n';
					acpSource += '\n@import (inline) "..' + path.sep + 'public/vendor/jquery/css/smoothness/jquery-ui.css";';
					acpSource += '\n@import (inline) "..' + path.sep + 'public/vendor/jquery/bootstrap-tagsinput/bootstrap-tagsinput.css";';

					minify(acpSource, paths, 'acpCache', callback);
				}
>>>>>>> df1a1811
			});
		});
	};

	function getStyleSource(files, prefix, extension, callback) {
		var	pluginDirectories = [],
			source = '';

		files.forEach(function (styleFile) {
			if (styleFile.endsWith(extension)) {
				source += prefix + path.sep + styleFile + '";';
			} else {
				pluginDirectories.push(styleFile);
			}
		});

		async.each(pluginDirectories, function (directory, next) {
			utils.walk(directory, function (err, styleFiles) {
				if (err) {
					return next(err);
				}

				styleFiles.forEach(function (styleFile) {
					source += prefix + path.sep + styleFile + '";';
				});

				next();
			});
		}, function (err) {
			callback(err, source);
		});
	}

	Meta.css.commitToFile = function (target, source, callback) {
		var filename = (target === 'client' ? 'stylesheet' : 'admin') + '.css';

		fs.writeFile(path.join(__dirname, '../../build/public/' + filename), source, function (err) {
			if (!err) {
				winston.verbose('[meta/css] ' + target + ' CSS committed to disk.');
			} else {
				winston.error('[meta/css] ' + err.message);
				process.exit(1);
			}

			callback();
		});
	};

	function minify(source, paths, target, callback) {
		callback = callback || function () {};
		less.render(source, {
			paths: paths
		}, function (err, lessOutput) {
			if (err) {
				winston.error('[meta/css] Could not minify LESS/CSS: ' + err.message);
				return callback(err);
			}

			postcss(global.env === 'development' ? [ autoprefixer ] : [ autoprefixer, clean() ]).process(lessOutput.css).then(function (result) {
				result.warnings().forEach(function (warn) {
					winston.verbose(warn.toString());
				});

				return Meta.css.commitToFile(target, result.css, function () {
					callback(null, result.css);
				});
			});
		});
	}

	function filterMissingFiles(files) {
		return files.filter(function (filePath) {
			var exists = file.existsSync(path.join(__dirname, '../../node_modules', filePath));
			if (!exists) {
				winston.warn('[meta/css] File not found! ' + filePath);
			}
			return exists;
		});
	}
};<|MERGE_RESOLUTION|>--- conflicted
+++ resolved
@@ -23,9 +23,10 @@
 		client: function (source) {
 			return '@import "./theme";\n' + source + '\n' + [
 				'@import "font-awesome";',
-				'@import (inline) "../../public/vendor/jquery/css/smoothness/jquery-ui.css";',
-				'@import (inline) "../../public/vendor/jquery/bootstrap-tagsinput/bootstrap-tagsinput.css";',
-				'@import (inline) "..' + path.sep + 'public/vendor/colorpicker/colorpicker.css";',
+				'@import (inline) "../public/vendor/jquery/css/smoothness/jquery-ui.css";',
+				'@import (inline) "../public/vendor/jquery/bootstrap-tagsinput/bootstrap-tagsinput.css";',
+				'@import (inline) "../public/vendor/colorpicker/colorpicker.css";',
+        '@import (inline) "../node_modules/cropperjs/dist/cropper.css";',
 				'@import "../../public/less/flags.less";',
 				'@import "../../public/less/blacklist.less";',
 				'@import "../../public/less/generics.less";',
@@ -83,34 +84,7 @@
 					return callback(err);
 				}
 
-<<<<<<< HEAD
 				minify(buildImports[target](source), paths, target, callback);
-=======
-				var acpSource = source;
-
-				if (target !== 'admin.css') {
-					source += '\n@import (inline) "..' + path.sep + '..' + path.sep + 'public/vendor/jquery/css/smoothness/jquery-ui.css";';
-					source += '\n@import (inline) "..' + path.sep + '..' + path.sep + 'public/vendor/jquery/bootstrap-tagsinput/bootstrap-tagsinput.css";';
-					source += '\n@import (inline) "..' + path.sep + 'public/vendor/colorpicker/colorpicker.css";';
-					source += '\n@import "..' + path.sep + '..' + path.sep + 'public/less/flags.less";';
-					source += '\n@import "..' + path.sep + '..' + path.sep + 'public/less/blacklist.less";';
-					source += '\n@import "..' + path.sep + '..' + path.sep + 'public/less/generics.less";';
-					source += '\n@import "..' + path.sep + '..' + path.sep + 'public/less/mixins.less";';
-					source += '\n@import "..' + path.sep + '..' + path.sep + 'public/less/global.less";';
-					source += '\n@import (inline) "..' + path.sep + 'node_modules/cropperjs/dist/cropper.css";';
-					source = '@import "./theme";\n' + source;
-
-					minify(source, paths, 'cache', callback);
-				} else {
-					acpSource += '\n@import "..' + path.sep + 'public/less/admin/admin";\n';
-					acpSource += '\n@import "..' + path.sep + 'public/less/generics.less";\n';
-					acpSource += '\n@import (inline) "..' + path.sep + 'public/vendor/colorpicker/colorpicker.css";\n';
-					acpSource += '\n@import (inline) "..' + path.sep + 'public/vendor/jquery/css/smoothness/jquery-ui.css";';
-					acpSource += '\n@import (inline) "..' + path.sep + 'public/vendor/jquery/bootstrap-tagsinput/bootstrap-tagsinput.css";';
-
-					minify(acpSource, paths, 'acpCache', callback);
-				}
->>>>>>> df1a1811
 			});
 		});
 	};
