--- conflicted
+++ resolved
@@ -407,20 +407,11 @@
 	Notifications.merge = function (notifications, callback) {
 		// When passed a set of notification objects, merge any that can be merged
 		var mergeIds = [
-<<<<<<< HEAD
-				'notifications:upvoted_your_post_in',
-				'notifications:user_started_following_you',
-				'notifications:user_posted_to',
-				'notifications:user_flagged_post_in',
-				'notifications:user_flagged_user',
-				'new_register'
-			],
-			isolated, differentiators, differentiator, modifyIndex, set;
-=======
 			'notifications:upvoted_your_post_in',
 			'notifications:user_started_following_you',
 			'notifications:user_posted_to',
 			'notifications:user_flagged_post_in',
+			'notifications:user_flagged_user',
 			'new_register',
 		];
 		var isolated;
@@ -428,7 +419,6 @@
 		var differentiator;
 		var modifyIndex;
 		var set;
->>>>>>> 995f8296
 
 		notifications = mergeIds.reduce(function (notifications, mergeId) {
 			isolated = notifications.filter(function (notifObj) {
@@ -468,41 +458,18 @@
 				}
 
 				switch (mergeId) {
-					// intentional fall-through
-<<<<<<< HEAD
-					case 'notifications:upvoted_your_post_in':
-					case 'notifications:user_started_following_you':
-					case 'notifications:user_posted_to':
-					case 'notifications:user_flagged_post_in':
-					case 'notifications:user_flagged_user':
-						var usernames = set.map(function (notifObj) {
-							return notifObj && notifObj.user && notifObj.user.username;
-						}).filter(function (username, idx, array) {
-							return array.indexOf(username) === idx;
-						});
-						var numUsers = usernames.length;
-
-						var title = S(notifications[modifyIndex].topicTitle || '').decodeHTMLEntities().s;
-						var titleEscaped = title.replace(/%/g, '&#37;').replace(/,/g, '&#44;');
-						titleEscaped = titleEscaped ? (', ' + titleEscaped) : '';
-
-						if (numUsers === 2) {
-							notifications[modifyIndex].bodyShort = '[[' + mergeId + '_dual, ' + usernames.join(', ') + titleEscaped + ']]';
-						} else if (numUsers > 2) {
-							notifications[modifyIndex].bodyShort = '[[' + mergeId + '_multiple, ' + usernames[0] + ', ' + (numUsers - 1) + titleEscaped + ']]';
-						}
-=======
+				// intentional fall-through
 				case 'notifications:upvoted_your_post_in':
 				case 'notifications:user_started_following_you':
 				case 'notifications:user_posted_to':
 				case 'notifications:user_flagged_post_in':
+				case 'notifications:user_flagged_user':
 					var usernames = set.map(function (notifObj) {
 						return notifObj && notifObj.user && notifObj.user.username;
 					}).filter(function (username, idx, array) {
 						return array.indexOf(username) === idx;
 					});
 					var numUsers = usernames.length;
->>>>>>> 995f8296
 
 					var title = S(notifications[modifyIndex].topicTitle || '').decodeHTMLEntities().s;
 					var titleEscaped = title.replace(/%/g, '&#37;').replace(/,/g, '&#44;');
