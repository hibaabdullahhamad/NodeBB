'use strict';

var async = require('async');
var path = require('path');
var fs = require('fs');
var os = require('os');
var nconf = require('nconf');
var crypto = require('crypto');
var winston = require('winston');
var request = require('request');
var mime = require('mime');

var plugins = require('../plugins');
var file = require('../file');
var image = require('../image');
var meta = require('../meta');
var db = require('../database');

module.exports = function (User) {
	User.uploadPicture = function (uid, picture, callback) {
		var uploadSize = parseInt(meta.config.maximumProfileImageSize, 10) || 256;
		var extension = path.extname(picture.name);
		var updateUid = uid;
		var imageDimension = parseInt(meta.config.profileImageDimension, 10) || 128;
		var convertToPNG = parseInt(meta.config['profile:convertProfileImageToPNG'], 10) === 1;
		var keepAllVersions = parseInt(meta.config['profile:keepAllUserImages'], 10) === 1;
		var uploadedImage;

		if (parseInt(meta.config.allowProfileImageUploads, 10) !== 1) {
			return callback(new Error('[[error:profile-image-uploads-disabled]]'));
		}

		if (picture.size > uploadSize * 1024) {
			return callback(new Error('[[error:file-too-big, ' + uploadSize + ']]'));
		}

		if (!extension) {
			return callback(new Error('[[error:invalid-image-extension]]'));
		}

		async.waterfall([
			function (next) {
				if (plugins.hasListeners('filter:uploadImage')) {
<<<<<<< HEAD
					return plugins.fireHook('filter:uploadImage', { image: picture, uid: updateUid }, next);
=======
					return plugins.fireHook('filter:uploadImage', {
						image: picture,
						uid: updateUid
					}, next);
>>>>>>> 1b43faba
				}

				var filename = updateUid + '-profileimg' + (keepAllVersions ? '-' + Date.now() : '') + (convertToPNG ? '.png' : extension);

				async.waterfall([
					function (next) {
						file.isFileTypeAllowed(picture.path, next);
					},
					function (next) {
						image.resizeImage({
							path: picture.path,
							extension: extension,
							width: imageDimension,
							height: imageDimension,
							write: false,
						}, next);
					},
					function (next) {
						if (!convertToPNG) {
							return next();
						}
						async.series([
							async.apply(image.normalise, picture.path, extension),
							async.apply(fs.rename, picture.path + '.png', picture.path),
						], function (err) {
							next(err);
						});
					},
					function (next) {
						file.saveFileToLocal(filename, 'profile', picture.path, next);
					},
				], next);
			},
			function (_image, next) {
				uploadedImage = _image;
<<<<<<< HEAD
				User.setUserFields(updateUid, { uploadedpicture: uploadedImage.url, picture: uploadedImage.url }, next);
=======
				User.setUserFields(updateUid, {
					uploadedpicture: uploadedImage.url,
					picture: uploadedImage.url
				}, next);
>>>>>>> 1b43faba
			},
			function (next) {
				next(null, uploadedImage);
			},
		], callback);
	};

	User.uploadFromUrl = function (uid, url, callback) {
		if (!plugins.hasListeners('filter:uploadImage')) {
			return callback(new Error('[[error:no-plugin]]'));
		}

		async.waterfall([
			function (next) {
				request.head(url, next);
			},
			function (res, body, next) {
				var uploadSize = parseInt(meta.config.maximumProfileImageSize, 10) || 256;
				var size = res.headers['content-length'];
				var type = res.headers['content-type'];
				var extension = mime.extension(type);

				if (['png', 'jpeg', 'jpg', 'gif'].indexOf(extension) === -1) {
					return callback(new Error('[[error:invalid-image-extension]]'));
				}

<<<<<<< HEAD
			var picture = { url: url, name: '' };
			plugins.fireHook('filter:uploadImage', { image: picture, uid: uid }, function (err, image) {
				if (err) {
					return callback(err);
				}
				User.setUserFields(uid, { uploadedpicture: image.url, picture: image.url });
				callback(null, image);
			});
		});
=======
				if (size > uploadSize * 1024) {
					return callback(new Error('[[error:file-too-big, ' + uploadSize + ']]'));
				}

				plugins.fireHook('filter:uploadImage', {
					uid: uid,
					image: {
						url: url,
						name: ''
					}
				}, next);
			},
			function (image, next) {
				User.setUserFields(uid, {
					uploadedpicture: image.url,
					picture: image.url
				}, function (err) {
					next(err, image);
				});
			}
		], callback);
>>>>>>> 1b43faba
	};

	User.updateCoverPosition = function (uid, position, callback) {
		User.setUserField(uid, 'cover:position', position, callback);
	};

	User.updateCoverPicture = function (data, callback) {
<<<<<<< HEAD
		var keepAllVersions = parseInt(meta.config['profile:keepAllUserImages'], 10) === 1;
		var url;
		var md5sum;
=======

		var url;
		var image = {
			name: 'profileCover',
			uid: data.uid
		};
>>>>>>> 1b43faba

		if (!data.imageData && data.position) {
			return User.updateCoverPosition(data.uid, data.position, callback);
		}

		if (!data.imageData && !data.file) {
			return callback(new Error('[[error:invalid-data]]'));
		}

		async.waterfall([
			function (next) {
				var size = data.file ? data.file.size : data.imageData.length;
				meta.config.maximumCoverImageSize = meta.config.maximumCoverImageSize || 2048;
				if (size > parseInt(meta.config.maximumCoverImageSize, 10) * 1024) {
					return next(new Error('[[error:file-too-big, ' + meta.config.maximumCoverImageSize + ']]'));
				}

				if (data.file) {
					return setImmediate(next, null, data.file.path);
				}

<<<<<<< HEAD
				md5sum = crypto.createHash('md5');
				md5sum.update(data.imageData);
				md5sum = md5sum.digest('hex');

				data.file = {
					path: path.join(os.tmpdir(), md5sum),
				};

				var buffer = new Buffer(data.imageData.slice(data.imageData.indexOf('base64') + 7), 'base64');

				fs.writeFile(data.file.path, buffer, {
					encoding: 'base64',
				}, next);
			},
			function (next) {
				var image = {
					name: 'profileCover',
					path: data.file.path,
					uid: data.uid,
				};

				if (plugins.hasListeners('filter:uploadImage')) {
					return plugins.fireHook('filter:uploadImage', { image: image, uid: data.uid }, next);
				}

				var filename = data.uid + '-profilecover' + (keepAllVersions ? '-' + Date.now() : '');
				async.waterfall([
					function (next) {
						file.isFileTypeAllowed(data.file.path, next);
					},
					function (next) {
						file.saveFileToLocal(filename, 'profile', image.path, next);
					},
					function (upload, next) {
						next(null, {
							url: nconf.get('relative_path') + upload.url,
							name: image.name,
						});
					},
				], next);
=======
				saveImageDataToTempFile(data.imageData, next);
			},
			function (path, next) {
				image.path = path;

				uploadProfileOrCover('profilecover', image, data.imageData, next);
>>>>>>> 1b43faba
			},
			function (uploadData, next) {
				url = uploadData.url;
				User.setUserField(data.uid, 'cover:url', uploadData.url, next);
			},
			function (next) {
<<<<<<< HEAD
				fs.unlink(data.file.path, function (err) {
					if (err) {
						winston.error(err);
					}
					next();
				});
			},
		], function (err) {
			if (err) {
				return fs.unlink(data.file.path, function (unlinkErr) {
					if (unlinkErr) {
						winston.error(unlinkErr);
					}

					callback(err);	// send back the original error
				});
			}

			if (data.position) {
				User.updateCoverPosition(data.uid, data.position, function (err) {
					callback(err, { url: url });
				});
			} else {
				callback(err, { url: url });
			}
=======
				if (data.position) {
					User.updateCoverPosition(data.uid, data.position, next);
				} else {
					setImmediate(next);
				}
			}
		], function (err) {
			deleteFile(image.path);
			callback(err, {
				url: url
			});
>>>>>>> 1b43faba
		});
	};

	User.uploadCroppedPicture = function (data, callback) {
<<<<<<< HEAD
		var keepAllVersions = parseInt(meta.config['profile:keepAllUserImages'], 10) === 1;
		var url;
		var md5sum;
=======

		var url;
		var image = {
			name: 'profileAvatar',
			uid: data.uid
		};
>>>>>>> 1b43faba

		if (!data.imageData) {
			return callback(new Error('[[error:invalid-data]]'));
		}

		async.waterfall([
			function (next) {
				var size = data.imageData.length;
				var uploadSize = parseInt(meta.config.maximumProfileImageSize, 10) || 256;
				if (size > uploadSize * 1024) {
					return next(new Error('[[error:file-too-big, ' + meta.config.maximumProfileImageSize + ']]'));
				}

<<<<<<< HEAD
				md5sum = crypto.createHash('md5');
				md5sum.update(data.imageData);
				md5sum = md5sum.digest('hex');

				data.file = {
					path: path.join(os.tmpdir(), md5sum),
				};

				var buffer = new Buffer(data.imageData.slice(data.imageData.indexOf('base64') + 7), 'base64');

				fs.writeFile(data.file.path, buffer, {
					encoding: 'base64',
				}, next);
			},
			function (next) {
				var image = {
					name: 'profileAvatar',
					path: data.file.path,
					uid: data.uid,
				};

				if (plugins.hasListeners('filter:uploadImage')) {
					return plugins.fireHook('filter:uploadImage', { image: image, uid: data.uid }, next);
				}

				var filename = data.uid + '-profileavatar' + (keepAllVersions ? '-' + Date.now() : '');
				async.waterfall([
					function (next) {
						file.isFileTypeAllowed(data.file.path, next);
					},
					function (next) {
						file.saveFileToLocal(filename, 'profile', image.path, next);
					},
					function (upload, next) {
						next(null, {
							url: nconf.get('relative_path') + upload.url,
							name: image.name,
						});
					},
				], next);
			},
			function (uploadData, next) {
				url = uploadData.url;
				User.setUserFields(data.uid, { uploadedpicture: url, picture: url }, next);
=======
				saveImageDataToTempFile(data.imageData, next);
			},
			function (path, next) {
				image.path = path;

				uploadProfileOrCover('profileavatar', image, data.imageData, next);
			},
			function (uploadData, next) {
				url = uploadData.url;
				User.setUserFields(data.uid, {
					uploadedpicture: url,
					picture: url
				}, next);
			}
		], function (err) {
			deleteFile(image.path);
			callback(err, {
				url: url
			});
		});
	};

	function saveImageDataToTempFile(imageData, callback) {
		var filename = crypto.createHash('md5').update(imageData).digest('hex');
		var filepath = path.join(os.tmpdir(), filename);

		var buffer = new Buffer(imageData.slice(imageData.indexOf('base64') + 7), 'base64');

		fs.writeFile(filepath, buffer, {
			encoding: 'base64'
		}, function (err) {
			callback(err, filepath);
		});
	}

	function uploadProfileOrCover(type, image, imageData, callback) {
		if (plugins.hasListeners('filter:uploadImage')) {
			return plugins.fireHook('filter:uploadImage', {
				image: image,
				uid: image.uid
			}, callback);
		}
		var filename = generateProfileImageFilename(image.uid, type, imageData);
		saveFileToLocal(filename, image, callback);
	}

	function generateProfileImageFilename(uid, type, imageData) {
		var extension = file.typeToExtension(imageData.slice(5, imageData.indexOf('base64') - 1));
		var keepAllVersions = parseInt(meta.config['profile:keepAllUserImages'], 10) === 1;
		var filename = uid + '-' + type + (keepAllVersions ? '-' + Date.now() : '') + (extension || '');
		return filename;
	}

	function saveFileToLocal(filename, image, callback) {
		async.waterfall([
			function (next) {
				file.isFileTypeAllowed(image.path, next);
>>>>>>> 1b43faba
			},
			function (next) {
				file.saveFileToLocal(filename, 'profile', image.path, next);
			},
			function (upload, next) {
				next(null, {
					url: nconf.get('relative_path') + upload.url,
					name: image.name
				});
<<<<<<< HEAD
			},
		], function (err) {
			if (err) {
				callback(err);	// send back the original error
			}

			callback(err, { url: url });
		});
	};
=======
			}
		], callback);
	}

	function deleteFile(path) {
		if (path) {
			fs.unlink(path, function (err) {
				if (err) {
					winston.error(err);
				}
			});
		}
	}
>>>>>>> 1b43faba

	User.removeCoverPicture = function (data, callback) {
		db.deleteObjectFields('user:' + data.uid, ['cover:url', 'cover:position'], callback);
	};
};<|MERGE_RESOLUTION|>--- conflicted
+++ resolved
@@ -41,14 +41,10 @@
 		async.waterfall([
 			function (next) {
 				if (plugins.hasListeners('filter:uploadImage')) {
-<<<<<<< HEAD
-					return plugins.fireHook('filter:uploadImage', { image: picture, uid: updateUid }, next);
-=======
 					return plugins.fireHook('filter:uploadImage', {
 						image: picture,
-						uid: updateUid
+						uid: updateUid,
 					}, next);
->>>>>>> 1b43faba
 				}
 
 				var filename = updateUid + '-profileimg' + (keepAllVersions ? '-' + Date.now() : '') + (convertToPNG ? '.png' : extension);
@@ -84,14 +80,10 @@
 			},
 			function (_image, next) {
 				uploadedImage = _image;
-<<<<<<< HEAD
-				User.setUserFields(updateUid, { uploadedpicture: uploadedImage.url, picture: uploadedImage.url }, next);
-=======
 				User.setUserFields(updateUid, {
 					uploadedpicture: uploadedImage.url,
-					picture: uploadedImage.url
+					picture: uploadedImage.url,
 				}, next);
->>>>>>> 1b43faba
 			},
 			function (next) {
 				next(null, uploadedImage);
@@ -118,17 +110,6 @@
 					return callback(new Error('[[error:invalid-image-extension]]'));
 				}
 
-<<<<<<< HEAD
-			var picture = { url: url, name: '' };
-			plugins.fireHook('filter:uploadImage', { image: picture, uid: uid }, function (err, image) {
-				if (err) {
-					return callback(err);
-				}
-				User.setUserFields(uid, { uploadedpicture: image.url, picture: image.url });
-				callback(null, image);
-			});
-		});
-=======
 				if (size > uploadSize * 1024) {
 					return callback(new Error('[[error:file-too-big, ' + uploadSize + ']]'));
 				}
@@ -137,20 +118,19 @@
 					uid: uid,
 					image: {
 						url: url,
-						name: ''
-					}
+						name: '',
+					},
 				}, next);
 			},
 			function (image, next) {
 				User.setUserFields(uid, {
 					uploadedpicture: image.url,
-					picture: image.url
+					picture: image.url,
 				}, function (err) {
 					next(err, image);
 				});
-			}
+			},
 		], callback);
->>>>>>> 1b43faba
 	};
 
 	User.updateCoverPosition = function (uid, position, callback) {
@@ -158,18 +138,11 @@
 	};
 
 	User.updateCoverPicture = function (data, callback) {
-<<<<<<< HEAD
-		var keepAllVersions = parseInt(meta.config['profile:keepAllUserImages'], 10) === 1;
-		var url;
-		var md5sum;
-=======
-
 		var url;
 		var image = {
 			name: 'profileCover',
-			uid: data.uid
+			uid: data.uid,
 		};
->>>>>>> 1b43faba
 
 		if (!data.imageData && data.position) {
 			return User.updateCoverPosition(data.uid, data.position, callback);
@@ -191,116 +164,38 @@
 					return setImmediate(next, null, data.file.path);
 				}
 
-<<<<<<< HEAD
-				md5sum = crypto.createHash('md5');
-				md5sum.update(data.imageData);
-				md5sum = md5sum.digest('hex');
-
-				data.file = {
-					path: path.join(os.tmpdir(), md5sum),
-				};
-
-				var buffer = new Buffer(data.imageData.slice(data.imageData.indexOf('base64') + 7), 'base64');
-
-				fs.writeFile(data.file.path, buffer, {
-					encoding: 'base64',
-				}, next);
-			},
-			function (next) {
-				var image = {
-					name: 'profileCover',
-					path: data.file.path,
-					uid: data.uid,
-				};
-
-				if (plugins.hasListeners('filter:uploadImage')) {
-					return plugins.fireHook('filter:uploadImage', { image: image, uid: data.uid }, next);
-				}
-
-				var filename = data.uid + '-profilecover' + (keepAllVersions ? '-' + Date.now() : '');
-				async.waterfall([
-					function (next) {
-						file.isFileTypeAllowed(data.file.path, next);
-					},
-					function (next) {
-						file.saveFileToLocal(filename, 'profile', image.path, next);
-					},
-					function (upload, next) {
-						next(null, {
-							url: nconf.get('relative_path') + upload.url,
-							name: image.name,
-						});
-					},
-				], next);
-=======
 				saveImageDataToTempFile(data.imageData, next);
 			},
 			function (path, next) {
 				image.path = path;
 
 				uploadProfileOrCover('profilecover', image, data.imageData, next);
->>>>>>> 1b43faba
 			},
 			function (uploadData, next) {
 				url = uploadData.url;
 				User.setUserField(data.uid, 'cover:url', uploadData.url, next);
 			},
 			function (next) {
-<<<<<<< HEAD
-				fs.unlink(data.file.path, function (err) {
-					if (err) {
-						winston.error(err);
-					}
-					next();
-				});
-			},
-		], function (err) {
-			if (err) {
-				return fs.unlink(data.file.path, function (unlinkErr) {
-					if (unlinkErr) {
-						winston.error(unlinkErr);
-					}
-
-					callback(err);	// send back the original error
-				});
-			}
-
-			if (data.position) {
-				User.updateCoverPosition(data.uid, data.position, function (err) {
-					callback(err, { url: url });
-				});
-			} else {
-				callback(err, { url: url });
-			}
-=======
 				if (data.position) {
 					User.updateCoverPosition(data.uid, data.position, next);
 				} else {
 					setImmediate(next);
 				}
-			}
+			},
 		], function (err) {
 			deleteFile(image.path);
 			callback(err, {
-				url: url
+				url: url,
 			});
->>>>>>> 1b43faba
 		});
 	};
 
 	User.uploadCroppedPicture = function (data, callback) {
-<<<<<<< HEAD
-		var keepAllVersions = parseInt(meta.config['profile:keepAllUserImages'], 10) === 1;
-		var url;
-		var md5sum;
-=======
-
 		var url;
 		var image = {
 			name: 'profileAvatar',
-			uid: data.uid
+			uid: data.uid,
 		};
->>>>>>> 1b43faba
 
 		if (!data.imageData) {
 			return callback(new Error('[[error:invalid-data]]'));
@@ -314,52 +209,6 @@
 					return next(new Error('[[error:file-too-big, ' + meta.config.maximumProfileImageSize + ']]'));
 				}
 
-<<<<<<< HEAD
-				md5sum = crypto.createHash('md5');
-				md5sum.update(data.imageData);
-				md5sum = md5sum.digest('hex');
-
-				data.file = {
-					path: path.join(os.tmpdir(), md5sum),
-				};
-
-				var buffer = new Buffer(data.imageData.slice(data.imageData.indexOf('base64') + 7), 'base64');
-
-				fs.writeFile(data.file.path, buffer, {
-					encoding: 'base64',
-				}, next);
-			},
-			function (next) {
-				var image = {
-					name: 'profileAvatar',
-					path: data.file.path,
-					uid: data.uid,
-				};
-
-				if (plugins.hasListeners('filter:uploadImage')) {
-					return plugins.fireHook('filter:uploadImage', { image: image, uid: data.uid }, next);
-				}
-
-				var filename = data.uid + '-profileavatar' + (keepAllVersions ? '-' + Date.now() : '');
-				async.waterfall([
-					function (next) {
-						file.isFileTypeAllowed(data.file.path, next);
-					},
-					function (next) {
-						file.saveFileToLocal(filename, 'profile', image.path, next);
-					},
-					function (upload, next) {
-						next(null, {
-							url: nconf.get('relative_path') + upload.url,
-							name: image.name,
-						});
-					},
-				], next);
-			},
-			function (uploadData, next) {
-				url = uploadData.url;
-				User.setUserFields(data.uid, { uploadedpicture: url, picture: url }, next);
-=======
 				saveImageDataToTempFile(data.imageData, next);
 			},
 			function (path, next) {
@@ -371,13 +220,13 @@
 				url = uploadData.url;
 				User.setUserFields(data.uid, {
 					uploadedpicture: url,
-					picture: url
+					picture: url,
 				}, next);
-			}
+			},
 		], function (err) {
 			deleteFile(image.path);
 			callback(err, {
-				url: url
+				url: url,
 			});
 		});
 	};
@@ -389,7 +238,7 @@
 		var buffer = new Buffer(imageData.slice(imageData.indexOf('base64') + 7), 'base64');
 
 		fs.writeFile(filepath, buffer, {
-			encoding: 'base64'
+			encoding: 'base64',
 		}, function (err) {
 			callback(err, filepath);
 		});
@@ -399,7 +248,7 @@
 		if (plugins.hasListeners('filter:uploadImage')) {
 			return plugins.fireHook('filter:uploadImage', {
 				image: image,
-				uid: image.uid
+				uid: image.uid,
 			}, callback);
 		}
 		var filename = generateProfileImageFilename(image.uid, type, imageData);
@@ -417,7 +266,6 @@
 		async.waterfall([
 			function (next) {
 				file.isFileTypeAllowed(image.path, next);
->>>>>>> 1b43faba
 			},
 			function (next) {
 				file.saveFileToLocal(filename, 'profile', image.path, next);
@@ -425,20 +273,9 @@
 			function (upload, next) {
 				next(null, {
 					url: nconf.get('relative_path') + upload.url,
-					name: image.name
+					name: image.name,
 				});
-<<<<<<< HEAD
-			},
-		], function (err) {
-			if (err) {
-				callback(err);	// send back the original error
-			}
-
-			callback(err, { url: url });
-		});
-	};
-=======
-			}
+			},
 		], callback);
 	}
 
@@ -451,7 +288,6 @@
 			});
 		}
 	}
->>>>>>> 1b43faba
 
 	User.removeCoverPicture = function (data, callback) {
 		db.deleteObjectFields('user:' + data.uid, ['cover:url', 'cover:position'], callback);
