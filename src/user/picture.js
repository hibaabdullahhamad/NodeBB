'use strict';

var async = require('async');
var fs = require('fs');
var nconf = require('nconf');
var winston = require('winston');
var request = require('request');
var mime = require('mime');

var plugins = require('../plugins');
var file = require('../file');
var image = require('../image');
var meta = require('../meta');
var db = require('../database');

module.exports = function (User) {
	User.uploadPicture = function (uid, picture, callback) {
<<<<<<< HEAD
		var uploadSize = parseInt(meta.config.maximumProfileImageSize, 10) || 256;
		var extension = path.extname(picture.name);
		var updateUid = uid;
		var imageDimension = parseInt(meta.config.profileImageDimension, 10) || 128;
		var convertToPNG = parseInt(meta.config['profile:convertProfileImageToPNG'], 10) === 1;
		var keepAllVersions = parseInt(meta.config['profile:keepAllUserImages'], 10) === 1;
		var uploadedImage;

		if (parseInt(meta.config.allowProfileImageUploads, 10) !== 1) {
			return callback(new Error('[[error:profile-image-uploads-disabled]]'));
		}

		if (picture.size > uploadSize * 1024) {
			return callback(new Error('[[error:file-too-big, ' + uploadSize + ']]'));
		}

		if (!extension) {
			return callback(new Error('[[error:invalid-image-extension]]'));
		}

		async.waterfall([
			function (next) {
				if (plugins.hasListeners('filter:uploadImage')) {
					return plugins.fireHook('filter:uploadImage', {
						image: picture,
						uid: updateUid,
					}, next);
				}

				var filename = updateUid + '-profileimg' + (keepAllVersions ? '-' + Date.now() : '') + (convertToPNG ? '.png' : extension);

				async.waterfall([
					function (next) {
						file.isFileTypeAllowed(picture.path, next);
					},
					function (next) {
						image.resizeImage({
							path: picture.path,
							extension: extension,
							width: imageDimension,
							height: imageDimension,
							write: false,
						}, next);
					},
					function (next) {
						if (!convertToPNG) {
							return next();
						}
						async.series([
							async.apply(image.normalise, picture.path, extension),
							async.apply(fs.rename, picture.path + '.png', picture.path),
						], function (err) {
							next(err);
						});
					},
					function (next) {
						file.saveFileToLocal(filename, 'profile', picture.path, next);
					},
				], next);
			},
			function (_image, next) {
				uploadedImage = _image;
				User.setUserFields(updateUid, {
					uploadedpicture: uploadedImage.url,
					picture: uploadedImage.url,
				}, next);
			},
			function (next) {
				next(null, uploadedImage);
			},
		], callback);
=======
		User.uploadCroppedPicture({uid: uid, file: picture}, callback);
>>>>>>> cfc8884c
	};

	User.uploadFromUrl = function (uid, url, callback) {
		if (!plugins.hasListeners('filter:uploadImage')) {
			return callback(new Error('[[error:no-plugin]]'));
		}

		async.waterfall([
			function (next) {
				request.head(url, next);
			},
			function (res, body, next) {
				var uploadSize = parseInt(meta.config.maximumProfileImageSize, 10) || 256;
				var size = res.headers['content-length'];
				var type = res.headers['content-type'];
				var extension = mime.extension(type);

				if (['png', 'jpeg', 'jpg', 'gif'].indexOf(extension) === -1) {
					return callback(new Error('[[error:invalid-image-extension]]'));
				}

				if (size > uploadSize * 1024) {
					return callback(new Error('[[error:file-too-big, ' + uploadSize + ']]'));
				}

				plugins.fireHook('filter:uploadImage', {
					uid: uid,
					image: {
						url: url,
						name: '',
					},
				}, next);
			},
			function (image, next) {
				User.setUserFields(uid, {
					uploadedpicture: image.url,
					picture: image.url,
				}, function (err) {
					next(err, image);
				});
			},
		], callback);
	};

	User.updateCoverPosition = function (uid, position, callback) {
		User.setUserField(uid, 'cover:position', position, callback);
	};

	User.updateCoverPicture = function (data, callback) {
		var url;
		var picture = {
			name: 'profileCover',
			uid: data.uid,
		};

		if (!data.imageData && data.position) {
			return User.updateCoverPosition(data.uid, data.position, callback);
		}

		if (!data.imageData && !data.file) {
			return callback(new Error('[[error:invalid-data]]'));
		}

		async.waterfall([
			function (next) {
				var size = data.file ? data.file.size : data.imageData.length;
				meta.config.maximumCoverImageSize = meta.config.maximumCoverImageSize || 2048;
				if (size > parseInt(meta.config.maximumCoverImageSize, 10) * 1024) {
					return next(new Error('[[error:file-too-big, ' + meta.config.maximumCoverImageSize + ']]'));
				}

				if (data.file) {
					return setImmediate(next, null, data.file.path);
				}

				image.writeImageDataToTempFile(data.imageData, next);
			},
			function (path, next) {
				picture.path = path;

				var extension = data.file ? file.typeToExtension(data.file.type) : image.extensionFromBase64(data.imageData);
				var filename = generateProfileImageFilename(data.uid, 'profilecover', extension);
				uploadProfileOrCover(filename, picture, next);
			},
			function (uploadData, next) {
				url = uploadData.url;
				User.setUserField(data.uid, 'cover:url', uploadData.url, next);
			},
			function (next) {
				if (data.position) {
					User.updateCoverPosition(data.uid, data.position, next);
				} else {
					setImmediate(next);
				}
			},
		], function (err) {
			deleteFile(picture.path);
			callback(err, {
				url: url,
			});
		});
	};

	User.uploadCroppedPicture = function (data, callback) {
<<<<<<< HEAD
		var url;
		var image = {
			name: 'profileAvatar',
			uid: data.uid,
		};
=======

		if (parseInt(meta.config.allowProfileImageUploads) !== 1) {
			return callback(new Error('[[error:profile-image-uploads-disabled]]'));
		}
>>>>>>> cfc8884c

		if (!data.imageData && !data.file) {
			return callback(new Error('[[error:invalid-data]]'));
		}

		var size = data.file ? data.file.size : data.imageData.length;
		var uploadSize = parseInt(meta.config.maximumProfileImageSize, 10) || 256;
		if (size > uploadSize * 1024) {
			return callback(new Error('[[error:file-too-big, ' + meta.config.maximumProfileImageSize + ']]'));
		}

		var type = data.file ? data.file.type : image.mimeFromBase64(data.imageData);
		var extension = file.typeToExtension(type);
		if (!extension) {
			return callback(new Error('[[error:invalid-image-extension]]'));
		}

		var uploadedImage;

		var picture = {
			name: 'profileAvatar',
			uid: data.uid
		};

		async.waterfall([
			function (next) {
				if (data.file) {
					return setImmediate(next, null, data.file.path);
				}
				image.writeImageDataToTempFile(data.imageData, next);
			},
			function (path, next) {
				convertToPNG(path, extension, next);
			},
			function (path, next) {
				picture.path = path;

				var imageDimension = parseInt(meta.config.profileImageDimension, 10) || 128;
				image.resizeImage({
					path: picture.path,
					extension: extension,
					width: imageDimension,
					height: imageDimension
				}, next);
			},
			function (next) {
				var filename = generateProfileImageFilename(data.uid, 'profileavatar', extension);
				uploadProfileOrCover(filename, picture, next);
			},
			function (_uploadedImage, next) {
				uploadedImage = _uploadedImage;

				User.setUserFields(data.uid, {
<<<<<<< HEAD
					uploadedpicture: url,
					picture: url,
=======
					uploadedpicture: uploadedImage.url,
					picture: uploadedImage.url
>>>>>>> cfc8884c
				}, next);
			},
		], function (err) {
<<<<<<< HEAD
			deleteFile(image.path);
			callback(err, {
				url: url,
			});
=======
			deleteFile(picture.path);
			callback(err, uploadedImage);
>>>>>>> cfc8884c
		});
	};

	function convertToPNG(path, extension, callback) {
		var convertToPNG = parseInt(meta.config['profile:convertProfileImageToPNG'], 10) === 1;
		if (!convertToPNG) {
			return setImmediate(callback, null, path);
		}

<<<<<<< HEAD
		fs.writeFile(filepath, buffer, {
			encoding: 'base64',
		}, function (err) {
			callback(err, filepath);
=======
		image.normalise(path, extension, function (err, newPath) {
			if (err) {
				return callback(err);
			}
			deleteFile(path);
			callback(null, newPath);
>>>>>>> cfc8884c
		});
	}

	function uploadProfileOrCover(filename, image, callback) {
		if (plugins.hasListeners('filter:uploadImage')) {
			return plugins.fireHook('filter:uploadImage', {
				image: image,
				uid: image.uid,
			}, callback);
		}

		saveFileToLocal(filename, image, callback);
	}

	function generateProfileImageFilename(uid, type, extension) {
		var keepAllVersions = parseInt(meta.config['profile:keepAllUserImages'], 10) === 1;
		var convertToPNG = parseInt(meta.config['profile:convertProfileImageToPNG'], 10) === 1;
		return uid + '-' + type + (keepAllVersions ? '-' + Date.now() : '') + (convertToPNG ? '.png' : extension);
	}

	function saveFileToLocal(filename, image, callback) {
		async.waterfall([
			function (next) {
				file.isFileTypeAllowed(image.path, next);
			},
			function (next) {
				file.saveFileToLocal(filename, 'profile', image.path, next);
			},
			function (upload, next) {
				next(null, {
					url: nconf.get('relative_path') + upload.url,
<<<<<<< HEAD
					name: image.name,
=======
					path: upload.path,
					name: image.name
>>>>>>> cfc8884c
				});
			},
		], callback);
	}

	function deleteFile(path) {
		if (path) {
			fs.unlink(path, function (err) {
				if (err) {
					winston.error(err);
				}
			});
		}
	}

	User.removeCoverPicture = function (data, callback) {
		db.deleteObjectFields('user:' + data.uid, ['cover:url', 'cover:position'], callback);
	};
};<|MERGE_RESOLUTION|>--- conflicted
+++ resolved
@@ -15,81 +15,7 @@
 
 module.exports = function (User) {
 	User.uploadPicture = function (uid, picture, callback) {
-<<<<<<< HEAD
-		var uploadSize = parseInt(meta.config.maximumProfileImageSize, 10) || 256;
-		var extension = path.extname(picture.name);
-		var updateUid = uid;
-		var imageDimension = parseInt(meta.config.profileImageDimension, 10) || 128;
-		var convertToPNG = parseInt(meta.config['profile:convertProfileImageToPNG'], 10) === 1;
-		var keepAllVersions = parseInt(meta.config['profile:keepAllUserImages'], 10) === 1;
-		var uploadedImage;
-
-		if (parseInt(meta.config.allowProfileImageUploads, 10) !== 1) {
-			return callback(new Error('[[error:profile-image-uploads-disabled]]'));
-		}
-
-		if (picture.size > uploadSize * 1024) {
-			return callback(new Error('[[error:file-too-big, ' + uploadSize + ']]'));
-		}
-
-		if (!extension) {
-			return callback(new Error('[[error:invalid-image-extension]]'));
-		}
-
-		async.waterfall([
-			function (next) {
-				if (plugins.hasListeners('filter:uploadImage')) {
-					return plugins.fireHook('filter:uploadImage', {
-						image: picture,
-						uid: updateUid,
-					}, next);
-				}
-
-				var filename = updateUid + '-profileimg' + (keepAllVersions ? '-' + Date.now() : '') + (convertToPNG ? '.png' : extension);
-
-				async.waterfall([
-					function (next) {
-						file.isFileTypeAllowed(picture.path, next);
-					},
-					function (next) {
-						image.resizeImage({
-							path: picture.path,
-							extension: extension,
-							width: imageDimension,
-							height: imageDimension,
-							write: false,
-						}, next);
-					},
-					function (next) {
-						if (!convertToPNG) {
-							return next();
-						}
-						async.series([
-							async.apply(image.normalise, picture.path, extension),
-							async.apply(fs.rename, picture.path + '.png', picture.path),
-						], function (err) {
-							next(err);
-						});
-					},
-					function (next) {
-						file.saveFileToLocal(filename, 'profile', picture.path, next);
-					},
-				], next);
-			},
-			function (_image, next) {
-				uploadedImage = _image;
-				User.setUserFields(updateUid, {
-					uploadedpicture: uploadedImage.url,
-					picture: uploadedImage.url,
-				}, next);
-			},
-			function (next) {
-				next(null, uploadedImage);
-			},
-		], callback);
-=======
-		User.uploadCroppedPicture({uid: uid, file: picture}, callback);
->>>>>>> cfc8884c
+		User.uploadCroppedPicture({ uid: uid, file: picture }, callback);
 	};
 
 	User.uploadFromUrl = function (uid, url, callback) {
@@ -194,18 +120,9 @@
 	};
 
 	User.uploadCroppedPicture = function (data, callback) {
-<<<<<<< HEAD
-		var url;
-		var image = {
-			name: 'profileAvatar',
-			uid: data.uid,
-		};
-=======
-
-		if (parseInt(meta.config.allowProfileImageUploads) !== 1) {
+		if (parseInt(meta.config.allowProfileImageUploads, 10) !== 1) {
 			return callback(new Error('[[error:profile-image-uploads-disabled]]'));
 		}
->>>>>>> cfc8884c
 
 		if (!data.imageData && !data.file) {
 			return callback(new Error('[[error:invalid-data]]'));
@@ -227,7 +144,7 @@
 
 		var picture = {
 			name: 'profileAvatar',
-			uid: data.uid
+			uid: data.uid,
 		};
 
 		async.waterfall([
@@ -248,7 +165,7 @@
 					path: picture.path,
 					extension: extension,
 					width: imageDimension,
-					height: imageDimension
+					height: imageDimension,
 				}, next);
 			},
 			function (next) {
@@ -259,25 +176,13 @@
 				uploadedImage = _uploadedImage;
 
 				User.setUserFields(data.uid, {
-<<<<<<< HEAD
-					uploadedpicture: url,
-					picture: url,
-=======
 					uploadedpicture: uploadedImage.url,
-					picture: uploadedImage.url
->>>>>>> cfc8884c
+					picture: uploadedImage.url,
 				}, next);
 			},
 		], function (err) {
-<<<<<<< HEAD
-			deleteFile(image.path);
-			callback(err, {
-				url: url,
-			});
-=======
 			deleteFile(picture.path);
 			callback(err, uploadedImage);
->>>>>>> cfc8884c
 		});
 	};
 
@@ -287,19 +192,12 @@
 			return setImmediate(callback, null, path);
 		}
 
-<<<<<<< HEAD
-		fs.writeFile(filepath, buffer, {
-			encoding: 'base64',
-		}, function (err) {
-			callback(err, filepath);
-=======
 		image.normalise(path, extension, function (err, newPath) {
 			if (err) {
 				return callback(err);
 			}
 			deleteFile(path);
 			callback(null, newPath);
->>>>>>> cfc8884c
 		});
 	}
 
@@ -331,12 +229,8 @@
 			function (upload, next) {
 				next(null, {
 					url: nconf.get('relative_path') + upload.url,
-<<<<<<< HEAD
+					path: upload.path,
 					name: image.name,
-=======
-					path: upload.path,
-					name: image.name
->>>>>>> cfc8884c
 				});
 			},
 		], callback);
