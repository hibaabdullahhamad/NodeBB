'use strict';

var	async = require('async'),
	nconf = require('nconf'),
	user = require('../user'),
	groups = require('../groups'),
	topics = require('../topics'),
	notifications = require('../notifications'),
	messaging = require('../messaging'),
<<<<<<< HEAD
	utils = require('../../public/src/utils'),
=======
	plugins = require('../plugins'),
	utils = require('./../../public/src/utils'),
>>>>>>> b50b5e47
	meta = require('../meta'),
	SocketUser = {};

SocketUser.exists = function(socket, data, callback) {
	if (data && data.username) {
		meta.userOrGroupExists(utils.slugify(data.username), callback);
	}
};

SocketUser.count = function(socket, data, callback) {
	user.count(callback);
};

SocketUser.emailExists = function(socket, data, callback) {
	if(data && data.email) {
		user.email.exists(data.email, callback);
	}
};

SocketUser.emailConfirm = function(socket, data, callback) {
	if (socket.uid && parseInt(meta.config.requireEmailConfirmation, 10) === 1) {
		user.getUserField(socket.uid, 'email', function(err, email) {
			if (err) {
				return callback(err);
			}

			if (!email) {
				return;
			}

			user.email.verify(socket.uid, email);
			callback();
		});
	}
};

SocketUser.increaseViewCount = function(socket, uid, callback) {
	if (uid) {
		if (socket.uid !== parseInt(uid, 10)) {
			user.incrementUserFieldBy(uid, 'profileviews', 1, callback);
		}
	}
};

SocketUser.search = function(socket, username, callback) {
	if (!socket.uid) {
		return callback(new Error('[[error:not-logged-in]]'));
	}
	user.search(username, callback);
};

// Password Reset
SocketUser.reset = {};

SocketUser.reset.send = function(socket, email, callback) {
	if (email) {
		user.reset.send(socket, email, callback);
	}
};

SocketUser.reset.valid = function(socket, code, callback) {
	if (code) {
		user.reset.validate(socket, code, callback);
	}
};

SocketUser.reset.commit = function(socket, data, callback) {
	if(data && data.code && data.password) {
		user.reset.commit(socket, data.code, data.password, callback);
	}
};

SocketUser.isOnline = function(socket, uid, callback) {
	user.isOnline([uid], function(err, data) {
		callback(err, Array.isArray(data) ? data[0] : null);
	});
};

SocketUser.changePassword = function(socket, data, callback) {
	if(data) {
		user.changePassword(socket.uid, data, callback);
	}
};

SocketUser.updateProfile = function(socket, data, callback) {
	if(!data || !data.uid) {
		return callback(new Error('[[error:invalid-data]]'));
	}

	if(socket.uid === parseInt(data.uid, 10)) {
		return user.updateProfile(socket.uid, data, callback);
	}

	user.isAdministrator(socket.uid, function(err, isAdmin) {
		if(err) {
			return callback(err);
		}

		if(!isAdmin) {
			return callback(new Error('[[error:no-privileges]]'));
		}

		user.updateProfile(data.uid, data, callback);
	});
};

SocketUser.changePicture = function(socket, data, callback) {
	if(!data) {
		return callback(new Error('[[error:invalid-data]]'));
	}

	var type = data.type;

	function changePicture(uid, callback) {
		user.getUserField(uid, type, function(err, picture) {
			if(err) {
				return callback(err);
			}

			user.setUserField(uid, 'picture', picture, callback);
		});
	}

	if (type === 'gravatar') {
		type = 'gravatarpicture';
	} else if (type === 'uploaded') {
		type = 'uploadedpicture';
	} else {
		return callback(new Error('[[error:invalid-image-type]]'));
	}

	if(socket.uid === parseInt(data.uid, 10)) {
		changePicture(socket.uid, function(err) {
			if(err) {
				return callback(err);
			}
		});
		return;
	}

	user.isAdministrator(socket.uid, function(err, isAdmin) {
		if(err) {
			return callback(err);
		}

		if(!isAdmin) {
			return callback(new Error('[[error:no-privileges]]'));
		}

		changePicture(data.uid, callback);
	});
};

SocketUser.follow = function(socket, data, callback) {
	if (socket.uid && data) {
<<<<<<< HEAD
		user.follow(socket.uid, data.uid, function(err) {
			if (err) {
				return callback(err);
			}

			user.getUserFields(socket.uid, ['username', 'userslug'], function(err, userData) {
				if (err) {
					return callback(err);
				}

				notifications.create({
					bodyShort: '[[notifications:user_started_following_you, ' + userData.username + ']]',
					path: nconf.get('relative_path') + '/user/' + userData.userslug,
					uniqueId: 'follow:uid:' + socket.uid,
					from: socket.uid
				}, function(err, nid) {
					if (!err) {
						notifications.push(nid, [data.uid]);
					}
					callback(err);
				});
			});
		});
=======
		toggleFollow('follow', socket.uid, data.uid, callback);
>>>>>>> b50b5e47
	}
};

SocketUser.unfollow = function(socket, data, callback) {
	if (socket.uid && data) {
		toggleFollow('unfollow', socket.uid, data.uid, callback);
	}
};

function toggleFollow(method, uid, theiruid, callback) {
	user[method](uid, theiruid, function(err) {
		if (err) {
			return callback(err);
		}

		plugins.fireHook('action:user.' + method, {
			fromUid: uid,
			toUid: theiruid
		});
	});
}

SocketUser.getSettings = function(socket, data, callback) {
	if (socket.uid) {
		if (socket.uid === parseInt(data.uid, 10)) {
			return user.getSettings(socket.uid, callback);
		}

		user.isAdministrator(socket.uid, function(err, isAdmin) {
			if (err) {
				return callback(err);
			}

			if (!isAdmin) {
				return callback(new Error('[[error:no-privileges]]'));
			}

			user.getSettings(data.uid, callback);
		});
	}
};

SocketUser.saveSettings = function(socket, data, callback) {
	if (!socket.uid || !data) {
		return callback(new Error('[[error:invalid-data]]'));
	}

	if (socket.uid === parseInt(data.uid, 10)) {
		return user.saveSettings(socket.uid, data.settings, callback);
	}

	user.isAdministrator(socket.uid, function(err, isAdmin) {
		if (err) {
			return callback(err);
		}

		if (!isAdmin) {
			return callback(new Error('[[error:no-privileges]]'));
		}

		user.saveSettings(data.uid, data.settings, callback);
	});
};

SocketUser.setTopicSort = function(socket, sort, callback) {
	if (socket.uid) {
		user.setSetting(socket.uid, 'topicPostSort', sort, callback);
	}
};

SocketUser.getOnlineUsers = function(socket, uids, callback) {
	var returnData = {};
	if (!uids) {
		return callback(new Error('[[error:invalid-data]]'));
	}

	user.isOnline(uids, function(err, userData) {
		if (err) {
			return callback(err);
		}

		userData.forEach(function(user) {
			if (user) {
				returnData[user.uid] = user;
			}
		});
		callback(null, returnData);
	});
};

SocketUser.getOnlineAnonCount = function(socket, data, callback) {
	callback(null, module.parent.exports.getOnlineAnonCount());
};

SocketUser.getUnreadCount = function(socket, data, callback) {
	topics.getTotalUnread(socket.uid, callback);
};

SocketUser.getUnreadChatCount = function(socket, data, callback) {
	messaging.getUnreadCount(socket.uid, callback);
};

SocketUser.getActiveUsers = function(socket, data, callback) {
	module.parent.exports.emitOnlineUserCount(callback);
};

SocketUser.loadMore = function(socket, data, callback) {
	if(!data || !data.set || parseInt(data.after, 10) < 0) {
		return callback(new Error('[[error:invalid-data]]'));
	}

	if (!socket.uid && !!parseInt(meta.config.privateUserInfo, 10)) {
		return callback(new Error('[[error:no-privileges]]'));
	}

	var start = data.after,
		end = start + 19;

	user.getUsersFromSet(data.set, start, end, function(err, userData) {
		if(err) {
			return callback(err);
		}

		user.isAdministrator(socket.uid, function (err, isAdministrator) {
			if(err) {
				return callback(err);
			}

			if(!isAdministrator && data.set === 'users:online') {
				userData = userData.filter(function(item) {
					return item.status !== 'offline';
				});
			}

			callback(null, {
				users: userData
			});
		});
	});
};


SocketUser.setStatus = function(socket, status, callback) {
	var server = require('./index');
	user.setUserField(socket.uid, 'status', status, function(err) {
		SocketUser.isOnline(socket, socket.uid, function(err, data) {
			server.server.sockets.emit('user.isOnline', err, data);
			callback(err, data);
		});
	});
};

/* Exports */

module.exports = SocketUser;<|MERGE_RESOLUTION|>--- conflicted
+++ resolved
@@ -7,12 +7,8 @@
 	topics = require('../topics'),
 	notifications = require('../notifications'),
 	messaging = require('../messaging'),
-<<<<<<< HEAD
-	utils = require('../../public/src/utils'),
-=======
 	plugins = require('../plugins'),
 	utils = require('./../../public/src/utils'),
->>>>>>> b50b5e47
 	meta = require('../meta'),
 	SocketUser = {};
 
@@ -168,8 +164,7 @@
 
 SocketUser.follow = function(socket, data, callback) {
 	if (socket.uid && data) {
-<<<<<<< HEAD
-		user.follow(socket.uid, data.uid, function(err) {
+		toggleFollow('follow', socket.uid, data.uid, function(err) {
 			if (err) {
 				return callback(err);
 			}
@@ -192,9 +187,6 @@
 				});
 			});
 		});
-=======
-		toggleFollow('follow', socket.uid, data.uid, callback);
->>>>>>> b50b5e47
 	}
 };
 
