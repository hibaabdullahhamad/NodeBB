'use strict';

var fs = require('fs');
var nconf = require('nconf');
var path = require('path');
var winston = require('winston');
var jimp = require('jimp');
var mkdirp = require('mkdirp');
var mime = require('mime');

var utils = require('../public/src/utils');

var file = {};

file.saveFileToLocal = function (filename, folder, tempPath, callback) {
	/*
	 * remarkable doesn't allow spaces in hyperlinks, once that's fixed, remove this.
	 */
	filename = filename.split('.');
	filename.forEach(function (name, idx) {
		filename[idx] = utils.slugify(name);
	});
	filename = filename.join('.');

	var uploadPath = path.join(nconf.get('upload_path'), folder, filename);

	winston.verbose('Saving file ' + filename + ' to : ' + uploadPath);
	mkdirp(path.dirname(uploadPath), function (err) {
		if (err) {
			callback(err);
		}

		var is = fs.createReadStream(tempPath);
		var os = fs.createWriteStream(uploadPath);
		is.on('end', function () {
			callback(null, {
				url: '/assets/uploads/' + folder + '/' + filename,
				path: uploadPath,
			});
		});

		os.on('error', callback);
		is.pipe(os);
	});
};

file.base64ToLocal = function (imageData, uploadPath, callback) {
	var buffer = new Buffer(imageData.slice(imageData.indexOf('base64') + 7), 'base64');
	uploadPath = path.join(nconf.get('upload_path'), uploadPath);

	fs.writeFile(uploadPath, buffer, {
		encoding: 'base64',
	}, function (err) {
		callback(err, uploadPath);
	});
};

file.isFileTypeAllowed = function (path, callback) {
	var plugins = require('./plugins');
	if (plugins.hasListeners('filter:file.isFileTypeAllowed')) {
		return plugins.fireHook('filter:file.isFileTypeAllowed', path, function (err) {
			callback(err);
		});
	}

	// Attempt to read the file, if it passes, file type is allowed
	jimp.read(path, function (err) {
		callback(err);
	});
};

file.allowedExtensions = function () {
	var meta = require('./meta');
	var allowedExtensions = (meta.config.allowedFileExtensions || '').trim();
	if (!allowedExtensions) {
		return [];
	}
	allowedExtensions = allowedExtensions.split(',');
	allowedExtensions = allowedExtensions.filter(Boolean).map(function (extension) {
		extension = extension.trim();
		if (!extension.startsWith('.')) {
			extension = '.' + extension;
		}
		return extension;
	});

	if (allowedExtensions.indexOf('.jpg') !== -1 && allowedExtensions.indexOf('.jpeg') === -1) {
		allowedExtensions.push('.jpeg');
	}

	return allowedExtensions;
};

file.exists = function (path, callback) {
	fs.stat(path, function (err, stat) {
		callback(!err && stat);
	});
};

file.existsSync = function (path) {
	var exists = false;
	try {
		exists = fs.statSync(path);
<<<<<<< HEAD
	} catch (err) {
=======
	}
	catch (err) {
>>>>>>> 1b43faba
		exists = false;
	}

	return !!exists;
};

file.link = function link(filePath, destPath, cb) {
	if (process.platform === 'win32') {
		fs.link(filePath, destPath, cb);
	}
	else {
		fs.symlink(filePath, destPath, 'file', cb);
	}
};

file.linkDirs = function linkDirs(sourceDir, destDir, callback) {
	var type = (process.platform === 'win32') ? 'junction' : 'dir';
	fs.symlink(sourceDir, destDir, type, callback);
};

file.typeToExtension = function (type) {
	var extension;
	if (type) {
		extension = '.' + mime.extension(type);
	}
	return extension;
};

module.exports = file;<|MERGE_RESOLUTION|>--- conflicted
+++ resolved
@@ -101,12 +101,7 @@
 	var exists = false;
 	try {
 		exists = fs.statSync(path);
-<<<<<<< HEAD
 	} catch (err) {
-=======
-	}
-	catch (err) {
->>>>>>> 1b43faba
 		exists = false;
 	}
 
@@ -116,8 +111,7 @@
 file.link = function link(filePath, destPath, cb) {
 	if (process.platform === 'win32') {
 		fs.link(filePath, destPath, cb);
-	}
-	else {
+	} else {
 		fs.symlink(filePath, destPath, 'file', cb);
 	}
 };
