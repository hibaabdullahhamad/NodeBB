--- conflicted
+++ resolved
@@ -38,27 +38,21 @@
 		return;
 	}
 
-<<<<<<< HEAD
 	db.getObjectFields('config', ['theme:type', 'theme:id'], function(err, themeData) {
 		var themeId = (themeData['theme:id'] || 'nodebb-theme-vanilla'),
 			baseThemePath = path.join(nconf.get('themes_path'), (themeData['theme:type'] && themeData['theme:type'] === 'local' ? themeId : 'nodebb-theme-vanilla')),
 			paths = [baseThemePath, path.join(__dirname, '../../node_modules')],
 			source = '@import "./theme";',
 			x, numLESS;
-=======
-				// ... and for each CSS file
-				for(x=0,numCSS=plugins.cssFiles.length;x<numCSS;x++) {
-					source += '\n@import (inline) "./' + plugins.cssFiles[x] + '";';
-				}
-
-				var	parser = new (less.Parser)({
-						paths: paths
-					});
->>>>>>> c9642cec
 
 		// Add the imports for each LESS file
 		for(x=0,numLESS=plugins.lessFiles.length;x<numLESS;x++) {
 			source += '\n@import "./' + plugins.lessFiles[x] + '";';
+		}
+
+		// ... and for each CSS file
+		for(x=0,numCSS=plugins.cssFiles.length;x<numCSS;x++) {
+			source += '\n@import (inline) "./' + plugins.cssFiles[x] + '";';
 		}
 
 		var	parser = new (less.Parser)({
