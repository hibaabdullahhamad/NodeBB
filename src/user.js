'use strict';

var	async = require('async');
var _ = require('underscore');

var groups = require('./groups');
var plugins = require('./plugins');
var db = require('./database');
var privileges = require('./privileges');
var meta = require('./meta');

var User = module.exports;

User.email = require('./user/email');
User.notifications = require('./user/notifications');
User.reset = require('./user/reset');
User.digest = require('./user/digest');

require('./user/data')(User);
require('./user/auth')(User);
require('./user/bans')(User);
require('./user/create')(User);
require('./user/posts')(User);
require('./user/topics')(User);
require('./user/categories')(User);
require('./user/follow')(User);
require('./user/profile')(User);
require('./user/admin')(User);
require('./user/delete')(User);
require('./user/settings')(User);
require('./user/search')(User);
require('./user/jobs')(User);
require('./user/picture')(User);
require('./user/approval')(User);
require('./user/invite')(User);
require('./user/password')(User);
require('./user/info')(User);
require('./user/online')(User);

User.getUidsFromSet = function (set, start, stop, callback) {
	if (set === 'users:online') {
		var count = parseInt(stop, 10) === -1 ? stop : stop - start + 1;
		var now = Date.now();
		db.getSortedSetRevRangeByScore(set, start, count, '+inf', now - 300000, callback);
	} else {
		db.getSortedSetRevRange(set, start, stop, callback);
	}
};

User.getUsersFromSet = function (set, uid, start, stop, callback) {
	async.waterfall([
		function (next) {
			User.getUidsFromSet(set, start, stop, next);
		},
		function (uids, next) {
			User.getUsers(uids, uid, next);
		},
	], callback);
};

User.getUsersWithFields = function (uids, fields, uid, callback) {
	async.waterfall([
		function (next) {
			plugins.fireHook('filter:users.addFields', { fields: fields }, next);
		},
		function (data, next) {
			data.fields = data.fields.filter(function (field, index, array) {
				return array.indexOf(field) === index;
			});

			async.parallel({
				userData: function (next) {
					User.getUsersFields(uids, data.fields, next);
				},
				isAdmin: function (next) {
					User.isAdministrator(uids, next);
				},
			}, next);
		},
		function (results, next) {
			results.userData.forEach(function (user, index) {
				if (user) {
					user.status = User.getStatus(user);
					user.administrator = results.isAdmin[index];
					user.banned = parseInt(user.banned, 10) === 1;
					user.banned_until = parseInt(user['banned:expire'], 10) || 0;
					user.banned_until_readable = user.banned_until ? new Date(user.banned_until).toString() : 'Not Banned';
					user['email:confirmed'] = parseInt(user['email:confirmed'], 10) === 1;
				}
			});
			plugins.fireHook('filter:userlist.get', { users: results.userData, uid: uid }, next);
		},
		function (data, next) {
			next(null, data.users);
		},
	], callback);
};

User.getUsers = function (uids, uid, callback) {
	var fields = ['uid', 'username', 'userslug', 'picture', 'status', 'flags',
		'banned', 'banned:expire', 'joindate', 'postcount', 'reputation', 'email:confirmed', 'lastonline'];

	User.getUsersWithFields(uids, fields, uid, callback);
};

User.getStatus = function (userData) {
	var isOnline = (Date.now() - parseInt(userData.lastonline, 10)) < 300000;
	return isOnline ? (userData.status || 'online') : 'offline';
};

User.exists = function (uid, callback) {
	db.isSortedSetMember('users:joindate', uid, callback);
};

User.existsBySlug = function (userslug, callback) {
	User.getUidByUserslug(userslug, function (err, exists) {
		callback(err, !!exists);
	});
};

User.getUidByUsername = function (username, callback) {
	if (!username) {
		return callback(null, 0);
	}
	db.sortedSetScore('username:uid', username, callback);
};

User.getUidsByUsernames = function (usernames, callback) {
	db.sortedSetScores('username:uid', usernames, callback);
};

User.getUidByUserslug = function (userslug, callback) {
	if (!userslug) {
		return callback(null, 0);
	}
	db.sortedSetScore('userslug:uid', userslug, callback);
};

User.getUsernamesByUids = function (uids, callback) {
	async.waterfall([
		function (next) {
			User.getUsersFields(uids, ['username'], next);
		},
		function (users, next) {
			users = users.map(function (user) {
				return user.username;
			});

			next(null, users);
		},
	], callback);
};

User.getUsernameByUserslug = function (slug, callback) {
	async.waterfall([
		function (next) {
			User.getUidByUserslug(slug, next);
		},
		function (uid, next) {
			User.getUserField(uid, 'username', next);
		},
	], callback);
};

User.getUidByEmail = function (email, callback) {
	db.sortedSetScore('email:uid', email.toLowerCase(), callback);
};

User.getUidsByEmails = function (emails, callback) {
	emails = emails.map(function (email) {
		return email && email.toLowerCase();
	});
	db.sortedSetScores('email:uid', emails, callback);
};

User.getUsernameByEmail = function (email, callback) {
	async.waterfall([
		function (next) {
			db.sortedSetScore('email:uid', email.toLowerCase(), next);
		},
		function (uid, next) {
			User.getUserField(uid, 'username', next);
		},
	], callback);
};

User.isModerator = function (uid, cid, callback) {
	privileges.users.isModerator(uid, cid, callback);
};

User.isModeratorOfAnyCategory = function (uid, callback) {
	User.getModeratedCids(uid, function (err, cids) {
		callback(err, Array.isArray(cids) ? !!cids.length : false);
	});
};

User.isAdministrator = function (uid, callback) {
	privileges.users.isAdministrator(uid, callback);
};

User.isGlobalModerator = function (uid, callback) {
	privileges.users.isGlobalModerator(uid, callback);
};

User.isAdminOrGlobalMod = function (uid, callback) {
	async.parallel({
		isAdmin: async.apply(User.isAdministrator, uid),
		isGlobalMod: async.apply(User.isGlobalModerator, uid),
	}, function (err, results) {
		callback(err, results ? (results.isAdmin || results.isGlobalMod) : false);
	});
};

User.isAdminOrSelf = function (callerUid, uid, callback) {
	isSelfOrMethod(callerUid, uid, User.isAdministrator, callback);
};

User.isAdminOrGlobalModOrSelf = function (callerUid, uid, callback) {
	isSelfOrMethod(callerUid, uid, User.isAdminOrGlobalMod, callback);
};

function isSelfOrMethod(callerUid, uid, method, callback) {
	if (parseInt(callerUid, 10) === parseInt(uid, 10)) {
		return callback();
	}
	async.waterfall([
		function (next) {
			method(callerUid, next);
		},
		function (isPass, next) {
			if (!isPass) {
				return next(new Error('[[error:no-privileges]]'));
			}
<<<<<<< HEAD
			User.getUserField(uid, 'username', callback);
		});
	};

	User.isModerator = function (uid, cid, callback) {
		privileges.users.isModerator(uid, cid, callback);
	};

	User.isModeratorOfAnyCategory = function (uid, callback) {
		User.getModeratedCids(uid, function (err, cids) {
			callback(err, Array.isArray(cids) ? !!cids.length : false);
		});
	};

	User.isAdministrator = function (uid, callback) {
		privileges.users.isAdministrator(uid, callback);
	};

	User.isGlobalModerator = function (uid, callback) {
		privileges.users.isGlobalModerator(uid, callback);
	};

	User.isPrivileged = function (uid, callback) {
		async.parallel([
			async.apply(User.isAdministrator, uid),
			async.apply(User.isGlobalModerator, uid),
			async.apply(User.isModeratorOfAnyCategory, uid),
		], function (err, results) {
			callback(err, results ? results.some(Boolean) : false);
		});
	};

	User.isAdminOrGlobalMod = function (uid, callback) {
		async.parallel({
			isAdmin: async.apply(User.isAdministrator, uid),
			isGlobalMod: async.apply(User.isGlobalModerator, uid),
		}, function (err, results) {
			callback(err, results ? (results.isAdmin || results.isGlobalMod) : false);
		});
	};

	User.isAdminOrSelf = function (callerUid, uid, callback) {
		if (parseInt(callerUid, 10) === parseInt(uid, 10)) {
			return callback();
		}
		User.isAdministrator(callerUid, function (err, isAdmin) {
			if (err || !isAdmin) {
				return callback(err || new Error('[[error:no-privileges]]'));
			}
			callback();
		});
	};

	User.isAdminOrGlobalModOrSelf = function (callerUid, uid, callback) {
		if (parseInt(callerUid, 10) === parseInt(uid, 10)) {
			return callback();
		}
		User.isAdminOrGlobalMod(callerUid, function (err, isAdminOrGlobalMod) {
			if (err || !isAdminOrGlobalMod) {
				return callback(err || new Error('[[error:no-privileges]]'));
			}
			callback();
		});
	};

	User.getAdminsandGlobalMods = function (callback) {
		async.parallel({
			admins: async.apply(groups.getMembers, 'administrators', 0, -1),
			mods: async.apply(groups.getMembers, 'Global Moderators', 0, -1),
		}, function (err, results) {
			if (err) {
				return callback(err);
			}
			var uids = results.admins.concat(results.mods).filter(function (uid, index, array) {
				return uid && array.indexOf(uid) === index;
=======
			next();
		},
	], callback);
}

User.getAdminsandGlobalMods = function (callback) {
	async.waterfall([
		function (next) {
			async.parallel([
				async.apply(groups.getMembers, 'administrators', 0, -1),
				async.apply(groups.getMembers, 'Global Moderators', 0, -1),
			], next);
		},
		function (results, next) {
			User.getUsersData(_.union(results), next);
		},
	], callback);
};

User.getAdminsandGlobalModsandModerators = function (callback) {
	async.waterfall([
		function (next) {
			async.parallel([
				async.apply(groups.getMembers, 'administrators', 0, -1),
				async.apply(groups.getMembers, 'Global Moderators', 0, -1),
				async.apply(User.getModeratorUids),
			], next);
		},
		function (results, next) {
			User.getUsersData(_.union.apply(_, results), next);
		},
	], callback);
};

User.getModeratorUids = function (callback) {
	async.waterfall([
		async.apply(db.getSortedSetRange, 'categories:cid', 0, -1),
		function (cids, next) {
			var groupNames = cids.map(function (cid) {
				return 'cid:' + cid + ':privileges:mods';
>>>>>>> 8226fd65
			});

			groups.getMembersOfGroups(groupNames, next);
		},
		function (memberSets, next) {
			next(null, _.union.apply(_, memberSets));
		},
	], callback);
};

User.getModeratedCids = function (uid, callback) {
	var cids;
	async.waterfall([
		function (next) {
			db.getSortedSetRange('categories:cid', 0, -1, next);
		},
		function (_cids, next) {
			cids = _cids;
			User.isModerator(uid, cids, next);
		},
		function (isMods, next) {
			cids = cids.filter(function (cid, index) {
				return cid && isMods[index];
			});
			next(null, cids);
		},
	], callback);
};

User.addInterstitials = function (callback) {
	plugins.registerHook('core', {
		hook: 'filter:register.interstitial',
		method: function (data, callback) {
			if (meta.config.termsOfUse && !data.userData.acceptTos) {
				data.interstitials.push({
					template: 'partials/acceptTos',
					data: {
						termsOfUse: meta.config.termsOfUse,
					},
					callback: function (userData, formData, next) {
						if (formData['agree-terms'] === 'on') {
							userData.acceptTos = true;
						}

						next(userData.acceptTos ? null : new Error('[[register:terms_of_use_error]]'));
					},
				});
			}

			callback(null, data);
		},
	});

	callback();
};
<|MERGE_RESOLUTION|>--- conflicted
+++ resolved
@@ -231,83 +231,6 @@
 			if (!isPass) {
 				return next(new Error('[[error:no-privileges]]'));
 			}
-<<<<<<< HEAD
-			User.getUserField(uid, 'username', callback);
-		});
-	};
-
-	User.isModerator = function (uid, cid, callback) {
-		privileges.users.isModerator(uid, cid, callback);
-	};
-
-	User.isModeratorOfAnyCategory = function (uid, callback) {
-		User.getModeratedCids(uid, function (err, cids) {
-			callback(err, Array.isArray(cids) ? !!cids.length : false);
-		});
-	};
-
-	User.isAdministrator = function (uid, callback) {
-		privileges.users.isAdministrator(uid, callback);
-	};
-
-	User.isGlobalModerator = function (uid, callback) {
-		privileges.users.isGlobalModerator(uid, callback);
-	};
-
-	User.isPrivileged = function (uid, callback) {
-		async.parallel([
-			async.apply(User.isAdministrator, uid),
-			async.apply(User.isGlobalModerator, uid),
-			async.apply(User.isModeratorOfAnyCategory, uid),
-		], function (err, results) {
-			callback(err, results ? results.some(Boolean) : false);
-		});
-	};
-
-	User.isAdminOrGlobalMod = function (uid, callback) {
-		async.parallel({
-			isAdmin: async.apply(User.isAdministrator, uid),
-			isGlobalMod: async.apply(User.isGlobalModerator, uid),
-		}, function (err, results) {
-			callback(err, results ? (results.isAdmin || results.isGlobalMod) : false);
-		});
-	};
-
-	User.isAdminOrSelf = function (callerUid, uid, callback) {
-		if (parseInt(callerUid, 10) === parseInt(uid, 10)) {
-			return callback();
-		}
-		User.isAdministrator(callerUid, function (err, isAdmin) {
-			if (err || !isAdmin) {
-				return callback(err || new Error('[[error:no-privileges]]'));
-			}
-			callback();
-		});
-	};
-
-	User.isAdminOrGlobalModOrSelf = function (callerUid, uid, callback) {
-		if (parseInt(callerUid, 10) === parseInt(uid, 10)) {
-			return callback();
-		}
-		User.isAdminOrGlobalMod(callerUid, function (err, isAdminOrGlobalMod) {
-			if (err || !isAdminOrGlobalMod) {
-				return callback(err || new Error('[[error:no-privileges]]'));
-			}
-			callback();
-		});
-	};
-
-	User.getAdminsandGlobalMods = function (callback) {
-		async.parallel({
-			admins: async.apply(groups.getMembers, 'administrators', 0, -1),
-			mods: async.apply(groups.getMembers, 'Global Moderators', 0, -1),
-		}, function (err, results) {
-			if (err) {
-				return callback(err);
-			}
-			var uids = results.admins.concat(results.mods).filter(function (uid, index, array) {
-				return uid && array.indexOf(uid) === index;
-=======
 			next();
 		},
 	], callback);
@@ -348,7 +271,6 @@
 		function (cids, next) {
 			var groupNames = cids.map(function (cid) {
 				return 'cid:' + cid + ':privileges:mods';
->>>>>>> 8226fd65
 			});
 
 			groups.getMembersOfGroups(groupNames, next);
