--- conflicted
+++ resolved
@@ -12,25 +12,8 @@
 	var modified_categories = {};
 
 	Category.init = function () {
-<<<<<<< HEAD
-		var modified_categories = {};
-
-		function modified(el) {
-			var cid = $(el).parents('form').attr('data-cid');
-
-			if (cid) {
-				modified_categories[cid] = modified_categories[cid] || {};
-				modified_categories[cid][$(el).attr('data-name')] = $(el).val();
-
-				app.flags = app.flags || {};
-				app.flags._unsaved = true;
-			}
-		}
 
 		$('#category-settings select').each(function () {
-=======
-		$('.blockclass, form.category select').each(function () {
->>>>>>> 59b1d8fb
 			var $this = $(this);
 			$this.val($this.attr('data-value'));
 		});
