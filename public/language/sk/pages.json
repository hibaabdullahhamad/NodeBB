--- conflicted
+++ resolved
@@ -6,11 +6,7 @@
     "popular-month": "Populárne témy za tento mesiac",
     "popular-alltime": "Populárne témy za celé obdobie",
     "recent": "Nedávne témy",
-<<<<<<< HEAD
-    "flagged-content": "Flagged Content",
-=======
     "flagged-content": "Označený obsah",
->>>>>>> df1a1811
     "ip-blacklist": "IP Blacklist",
     "users/online": "Online užívatelia",
     "users/latest": "Najnovší užívatelia",
@@ -31,13 +27,8 @@
     "group": "%1 skupina",
     "chats": "Konverzácie",
     "chat": "Rozprávate sa s %1",
-<<<<<<< HEAD
-    "flags": "Flags",
-    "flag-details": "Flag %1 Details",
-=======
     "flags": "Značky",
     "flag-details": "Detaily značky %1",
->>>>>>> df1a1811
     "account/edit": "Úprava \"%1\"",
     "account/edit/password": "Úprava hesla \"%1\"",
     "account/edit/username": "Úprava užívateľského mena \"%1\"",
