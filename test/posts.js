'use strict';


var	assert = require('assert');
var async = require('async');

var db = require('./mocks/databasemock');
var topics = require('../src/topics');
var posts = require('../src/posts');
var categories = require('../src/categories');
var privileges = require('../src/privileges');
var user = require('../src/user');
var groups = require('../src/groups');

describe('Post\'s', function () {
	var voterUid;
	var voteeUid;
	var globalModUid;
	var postData;
	var topicData;
	var cid;

	before(function (done) {
		groups.resetCache();
		async.series({
			voterUid: function (next) {
				user.create({ username: 'upvoter' }, next);
			},
			voteeUid: function (next) {
				user.create({ username: 'upvotee' }, next);
			},
			globalModUid: function (next) {
				user.create({ username: 'globalmod' }, next);
			},
			category: function (next) {
				categories.create({
					name: 'Test Category',
					description: 'Test category created by testing script',
				}, next);
			},
		}, function (err, results) {
			if (err) {
				return done(err);
			}

			voterUid = results.voterUid;
			voteeUid = results.voteeUid;
			globalModUid = results.globalModUid;
			cid = results.category.cid;

			topics.post({
				uid: results.voteeUid,
				cid: results.category.cid,
				title: 'Test Topic Title',
				content: 'The content of test topic',
			}, function (err, data) {
				if (err) {
					return done(err);
				}
				postData = data.postData;
				topicData = data.topicData;

				groups.join('Global Moderators', globalModUid, done);
			});
		});
	});

	describe('voting', function () {
		var socketPosts = require('../src/socket.io/posts');
		it('should upvote a post', function (done) {
			socketPosts.upvote({ uid: voterUid }, { pid: postData.pid, room_id: 'topic_1' }, function (err, result) {
				assert.ifError(err);
				assert.equal(result.post.upvotes, 1);
				assert.equal(result.post.downvotes, 0);
				assert.equal(result.post.votes, 1);
				assert.equal(result.user.reputation, 1);
				posts.hasVoted(postData.pid, voterUid, function (err, data) {
					assert.ifError(err);
					assert.equal(data.upvoted, true);
					assert.equal(data.downvoted, false);
					done();
				});
			});
		});

		it('should get voters', function (done) {
			socketPosts.getVoters({ uid: globalModUid }, { pid: postData.pid, cid: cid }, function (err, data) {
				assert.ifError(err);
				assert.equal(data.upvoteCount, 1);
				assert.equal(data.downvoteCount, 0);
				assert(Array.isArray(data.upvoters));
				assert.equal(data.upvoters[0].username, 'upvoter');
				done();
			});
		});

		it('should get upvoters', function (done) {
			socketPosts.getUpvoters({ uid: globalModUid }, [postData.pid], function (err, data) {
				assert.ifError(err);
				assert.equal(data[0].otherCount, 0);
				assert.equal(data[0].usernames, 'upvoter');
				done();
			});
		});

		it('should unvote a post', function (done) {
			socketPosts.unvote({ uid: voterUid }, { pid: postData.pid, room_id: 'topic_1' }, function (err, result) {
				assert.ifError(err);
				assert.equal(result.post.upvotes, 0);
				assert.equal(result.post.downvotes, 0);
				assert.equal(result.post.votes, 0);
				assert.equal(result.user.reputation, 0);
				posts.hasVoted(postData.pid, voterUid, function (err, data) {
					assert.ifError(err);
					assert.equal(data.upvoted, false);
					assert.equal(data.downvoted, false);
					done();
				});
			});
		});

		it('should downvote a post', function (done) {
			socketPosts.downvote({ uid: voterUid }, { pid: postData.pid, room_id: 'topic_1' }, function (err, result) {
				assert.ifError(err);
				assert.equal(result.post.upvotes, 0);
				assert.equal(result.post.downvotes, 1);
				assert.equal(result.post.votes, -1);
				assert.equal(result.user.reputation, -1);
				posts.hasVoted(postData.pid, voterUid, function (err, data) {
					assert.ifError(err);
					assert.equal(data.upvoted, false);
					assert.equal(data.downvoted, true);
					done();
				});
			});
		});
	});

	describe('bookmarking', function () {
		it('should bookmark a post', function (done) {
			posts.bookmark(postData.pid, voterUid, function (err, data) {
				assert.ifError(err);
				assert.equal(data.isBookmarked, true);
				posts.hasBookmarked(postData.pid, voterUid, function (err, hasBookmarked) {
					assert.ifError(err);
					assert.equal(hasBookmarked, true);
					done();
				});
			});
		});

		it('should unbookmark a post', function (done) {
			posts.unbookmark(postData.pid, voterUid, function (err, data) {
				assert.ifError(err);
				assert.equal(data.isBookmarked, false);
				posts.hasBookmarked([postData.pid], voterUid, function (err, hasBookmarked) {
					assert.ifError(err);
					assert.equal(hasBookmarked[0], false);
					done();
				});
			});
		});
	});

	describe('post tools', function () {
		var socketPosts = require('../src/socket.io/posts');

		it('should error if data is invalid', function (done) {
			socketPosts.loadPostTools({ uid: globalModUid }, null, function (err) {
				assert.equal(err.message, '[[error:invalid-data]]');
				done();
			});
		});

		it('should load post tools', function (done) {
			socketPosts.loadPostTools({ uid: globalModUid }, { pid: postData.pid, cid: cid }, function (err, data) {
				assert.ifError(err);
				assert(data.posts.display_edit_tools);
				assert(data.posts.display_delete_tools);
				assert(data.posts.display_moderator_tools);
				assert(data.posts.display_move_tools);
				done();
			});
		});
	});

	describe('delete/restore/purge', function () {
		function createTopicWithReply(callback) {
			topics.post({
				uid: voterUid,
				cid: cid,
				title: 'topic to delete/restore/purge',
				content: 'A post to delete/restore/purge',
			}, function (err, topicPostData) {
				assert.ifError(err);
				topics.reply({
					uid: voterUid,
					tid: topicPostData.topicData.tid,
					timestamp: Date.now(),
					content: 'A post to delete/restore and purge',
				}, function (err, replyData) {
					assert.ifError(err);
					callback(topicPostData, replyData);
				});
			});
		}

		var tid;
		var mainPid;
		var replyPid;

		var socketPosts = require('../src/socket.io/posts');
		before(function (done) {
			createTopicWithReply(function (topicPostData, replyData) {
				tid = topicPostData.topicData.tid;
				mainPid = topicPostData.postData.pid;
				replyPid = replyData.pid;
				privileges.categories.give(['purge'], cid, 'registered-users', done);
			});
		});

		it('should error with invalid data', function (done) {
			socketPosts.delete({ uid: voterUid }, null, function (err) {
				assert.equal(err.message, '[[error:invalid-data]]');
				done();
			});
		});

		it('should delete a post', function (done) {
			socketPosts.delete({ uid: voterUid }, { pid: replyPid, tid: tid }, function (err) {
				assert.ifError(err);
				posts.getPostField(replyPid, 'deleted', function (err, isDeleted) {
					assert.ifError(err);
					assert.equal(parseInt(isDeleted, 10), 1);
					done();
				});
			});
		});

		it('should restore a post', function (done) {
			socketPosts.restore({ uid: voterUid }, { pid: replyPid, tid: tid }, function (err) {
				assert.ifError(err);
				posts.getPostField(replyPid, 'deleted', function (err, isDeleted) {
					assert.ifError(err);
					assert.equal(parseInt(isDeleted, 10), 0);
					done();
				});
			});
		});

		it('should delete posts', function (done) {
			socketPosts.deletePosts({ uid: globalModUid }, { pids: [replyPid, mainPid], tid: tid }, function (err) {
				assert.ifError(err);
				posts.getPostField(replyPid, 'deleted', function (err, deleted) {
					assert.ifError(err);
					assert.equal(parseInt(deleted, 10), 1);
					posts.getPostField(mainPid, 'deleted', function (err, deleted) {
						assert.ifError(err);
						assert.equal(parseInt(deleted, 10), 1);
						done();
					});
				});
			});
		});

		it('should delete topic if last main post is deleted', function (done) {
			topics.post({ uid: voterUid, cid: cid, title: 'test topic', content: 'test topic' }, function (err, data) {
				assert.ifError(err);
				socketPosts.deletePosts({ uid: globalModUid }, { pids: [data.postData.pid], tid: data.topicData.tid }, function (err) {
					assert.ifError(err);
					topics.getTopicField(data.topicData.tid, 'deleted', function (err, deleted) {
						assert.ifError(err);
						assert.equal(parseInt(deleted, 10), 1);
						done();
					});
				});
			});
		});

		it('should purge posts and delete topic', function (done) {
			createTopicWithReply(function (topicPostData, replyData) {
				socketPosts.purgePosts({ uid: voterUid }, { pids: [replyData.pid, topicPostData.postData.pid], tid: topicPostData.topicData.tid }, function (err) {
					assert.ifError(err);
					posts.exists('post:' + replyData.pid, function (err, exists) {
						assert.ifError(err);
						assert.equal(exists, false);
						topics.getTopicField(topicPostData.topicData.tid, 'deleted', function (err, deleted) {
							assert.ifError(err);
							assert.equal(parseInt(deleted, 10), 1);
							done();
						});
					});
				});
			});
		});
	});

	describe('edit', function () {
		var pid;
		var replyPid;
		var tid;
		var socketPosts = require('../src/socket.io/posts');
		var meta = require('../src/meta');
		before(function (done) {
			topics.post({
				uid: voterUid,
				cid: cid,
				title: 'topic to edit',
				content: 'A post to edit',
			}, function (err, data) {
				assert.ifError(err);
				pid = data.postData.pid;
				tid = data.topicData.tid;
				topics.reply({
					uid: voterUid,
					tid: tid,
					timestamp: Date.now(),
					content: 'A reply to edit',
				}, function (err, data) {
					assert.ifError(err);
					replyPid = data.pid;
					privileges.categories.give(['posts:edit'], cid, 'registered-users', done);
				});
			});
		});

		it('should error if user is not logged in', function (done) {
			socketPosts.edit({ uid: 0 }, {}, function (err) {
				assert.equal(err.message, '[[error:not-logged-in]]');
				done();
			});
		});

		it('should error if data is invalid or missing', function (done) {
			socketPosts.edit({ uid: voterUid }, {}, function (err) {
				assert.equal(err.message, '[[error:invalid-data]]');
				done();
			});
		});

		it('should error if title is too short', function (done) {
			socketPosts.edit({ uid: voterUid }, { pid: pid, content: 'edited post content', title: 'a' }, function (err) {
				assert.equal(err.message, '[[error:title-too-short, ' + meta.config.minimumTitleLength + ']]');
				done();
			});
		});

		it('should error if title is too long', function (done) {
			var longTitle = new Array(parseInt(meta.config.maximumTitleLength, 10) + 2).join('a');
			socketPosts.edit({ uid: voterUid }, { pid: pid, content: 'edited post content', title: longTitle }, function (err) {
				assert.equal(err.message, '[[error:title-too-long, ' + meta.config.maximumTitleLength + ']]');
				done();
			});
		});

		it('should error with too few tags', function (done) {
			var oldValue = meta.config.minimumTagsPerTopic;
			meta.config.minimumTagsPerTopic = 1;
			socketPosts.edit({ uid: voterUid }, { pid: pid, content: 'edited post content', tags: [] }, function (err) {
				assert.equal(err.message, '[[error:not-enough-tags, ' + meta.config.minimumTagsPerTopic + ']]');
				meta.config.minimumTagsPerTopic = oldValue;
				done();
			});
		});

		it('should error with too many tags', function (done) {
			var tags = [];
			for (var i = 0; i < meta.config.maximumTagsPerTopic + 1; i += 1) {
				tags.push('tag' + i);
			}
			socketPosts.edit({ uid: voterUid }, { pid: pid, content: 'edited post content', tags: tags }, function (err) {
				assert.equal(err.message, '[[error:too-many-tags, ' + meta.config.maximumTagsPerTopic + ']]');
				done();
			});
		});

		it('should error if content is too short', function (done) {
			socketPosts.edit({ uid: voterUid }, { pid: pid, content: 'e' }, function (err) {
				assert.equal(err.message, '[[error:content-too-short, ' + meta.config.minimumPostLength + ']]');
				done();
			});
		});

		it('should error if content is too long', function (done) {
			var longContent = new Array(parseInt(meta.config.maximumPostLength, 10) + 2).join('a');
			socketPosts.edit({ uid: voterUid }, { pid: pid, content: longContent }, function (err) {
				assert.equal(err.message, '[[error:content-too-long, ' + meta.config.maximumPostLength + ']]');
				done();
			});
		});

		it('should edit post', function (done) {
			socketPosts.edit({ uid: voterUid }, { pid: pid, content: 'edited post content', title: 'edited title', tags: ['edited'] }, function (err, data) {
				assert.ifError(err);
				assert.equal(data.content, 'edited post content');
				assert.equal(data.editor, voterUid);
				assert.equal(data.topic.title, 'edited title');
				assert.equal(data.topic.tags[0].value, 'edited');
				done();
			});
		});

		it('should edit a deleted post', function (done) {
			socketPosts.delete({ uid: voterUid }, { pid: pid, tid: tid }, function (err) {
				assert.ifError(err);
				socketPosts.edit({ uid: voterUid }, { pid: pid, content: 'edited deleted content', title: 'edited deleted title', tags: ['deleted'] }, function (err, data) {
					assert.ifError(err);
					assert.equal(data.content, 'edited deleted content');
					assert.equal(data.editor, voterUid);
					assert.equal(data.topic.title, 'edited deleted title');
					assert.equal(data.topic.tags[0].value, 'deleted');
					done();
				});
			});
		});

		it('should edit a reply post', function (done) {
			socketPosts.edit({ uid: voterUid }, { pid: replyPid, content: 'edited reply' }, function (err, data) {
				assert.ifError(err);
				assert.equal(data.content, 'edited reply');
				assert.equal(data.editor, voterUid);
				assert.equal(data.topic.isMainPost, false);
				assert.equal(data.topic.renamed, false);
				done();
			});
		});
	});

	describe('move', function () {
		var replyPid;
		var tid;
		var moveTid;
		var socketPosts = require('../src/socket.io/posts');

		before(function (done) {
			async.waterfall([
				function (next) {
					topics.post({
						uid: voterUid,
						cid: cid,
						title: 'topic 1',
						content: 'some content',
					}, next);
				},
				function (data, next) {
					tid = data.topicData.tid;
					topics.post({
						uid: voterUid,
						cid: cid,
						title: 'topic 2',
						content: 'some content',
					}, next);
				},
				function (data, next) {
					moveTid = data.topicData.tid;
					topics.reply({
						uid: voterUid,
						tid: tid,
						timestamp: Date.now(),
						content: 'A reply to move',
					}, function (err, data) {
						assert.ifError(err);
						replyPid = data.pid;
						next();
					});
				},
			], done);
		});

		it('should error if uid is not logged in', function (done) {
			socketPosts.movePost({ uid: 0 }, {}, function (err) {
				assert.equal(err.message, '[[error:not-logged-in]]');
				done();
			});
		});

		it('should error if data is invalid', function (done) {
			socketPosts.movePost({ uid: globalModUid }, {}, function (err) {
				assert.equal(err.message, '[[error:invalid-data]]');
				done();
			});
		});

		it('should error if user does not have move privilege', function (done) {
			socketPosts.movePost({ uid: voterUid }, { pid: replyPid, tid: moveTid }, function (err) {
				assert.equal(err.message, '[[error:no-privileges]]');
				done();
			});
		});


		it('should move a post', function (done) {
			socketPosts.movePost({ uid: globalModUid }, { pid: replyPid, tid: moveTid }, function (err) {
				assert.ifError(err);
				posts.getPostField(replyPid, 'tid', function (err, tid) {
					assert.ifError(err);
					assert(tid, moveTid);
					done();
				});
			});
		});
	});

<<<<<<< HEAD
=======
	describe('flagging a post', function () {
		var meta = require('../src/meta');
		var socketPosts = require('../src/socket.io/posts');
		it('should fail to flag a post due to low reputation', function (done) {
			meta.config['privileges:flag'] = 10;
			flagPost(function (err) {
				assert.equal(err.message, '[[error:not-enough-reputation-to-flag]]');
				done();
			});
		});

		it('should flag a post', function (done) {
			meta.config['privileges:flag'] = -1;
			flagPost(function (err) {
				assert.ifError(err);
				done();
			});
		});

		it('should return nothing without a uid or a reason', function (done) {
			socketPosts.flag({ uid: 0 }, { pid: postData.pid, reason: 'reason' }, function (err) {
				assert.equal(err.message, '[[error:not-logged-in]]');
				socketPosts.flag({ uid: voteeUid }, {}, function (err) {
					assert.equal(err.message, '[[error:invalid-data]]');
					done();
				});
			});
		});

		it('should return an error without an existing post', function (done) {
			socketPosts.flag({ uid: voteeUid }, { pid: 12312312, reason: 'reason' }, function (err) {
				assert.equal(err.message, '[[error:no-post]]');
				done();
			});
		});

		it('should return an error if the flag already exists', function (done) {
			socketPosts.flag({ uid: voteeUid }, { pid: postData.pid, reason: 'reason' }, function (err) {
				assert.equal(err.message, '[[error:already-flagged]]');
				done();
			});
		});
	});

	function flagPost(next) {
		var socketPosts = require('../src/socket.io/posts');
		socketPosts.flag({ uid: voteeUid }, { pid: postData.pid, reason: 'reason' }, next);
	}

	describe('get flag data', function () {
		it('should see the flagged post', function (done) {
			posts.isFlaggedByUser(postData.pid, voteeUid, function (err, hasFlagged) {
				assert.ifError(err);
				assert(hasFlagged);
				done();
			});
		});

		it('should return the flagged post data', function (done) {
			posts.getFlags('posts:flagged', cid, voteeUid, 0, -1, function (err, flagData) {
				assert.ifError(err);
				assert(flagData.posts);
				assert(flagData.count);
				assert.equal(flagData.count, 1);
				assert.equal(flagData.posts.length, 1);
				assert(flagData.posts[0].flagReasons);
				assert.equal(flagData.posts[0].flagReasons.length, 1);
				assert.strictEqual(flagData.posts[0].flagReasons[0].reason, 'reason');
				assert(flagData.posts[0].flagData);
				assert.strictEqual(flagData.posts[0].flagData.state, 'open');
				done();
			});
		});
	});

	describe('updating a flag', function () {
		var socketPosts = require('../src/socket.io/posts');

		it('should update a flag', function (done) {
			async.waterfall([
				function (next) {
					socketPosts.updateFlag({ uid: globalModUid }, {
						pid: postData.pid,
						data: [
							{ name: 'assignee', value: `${globalModUid}` },
							{ name: 'notes', value: 'notes' },
						],
					}, function (err) {
						assert.ifError(err);
						posts.getFlags('posts:flagged', cid, globalModUid, 0, -1, function (err, flagData) {
							assert.ifError(err);
							assert(flagData.posts);
							assert.equal(flagData.posts.length, 1);
							assert.deepEqual({
								assignee: flagData.posts[0].flagData.assignee,
								notes: flagData.posts[0].flagData.notes,
								state: flagData.posts[0].flagData.state,
								labelClass: flagData.posts[0].flagData.labelClass,
							}, {
								assignee: `${globalModUid}`,
								notes: 'notes',
								state: 'open',
								labelClass: 'info',
							});
							next();
						});
					});
				}, function (next) {
					posts.updateFlagData(globalModUid, postData.pid, {
						state: 'rejected',
					}, function (err) {
						assert.ifError(err);
						posts.getFlags('posts:flagged', cid, globalModUid, 0, -1, function (err, flagData) {
							assert.ifError(err);
							assert(flagData.posts);
							assert.equal(flagData.posts.length, 1);
							assert.deepEqual({
								state: flagData.posts[0].flagData.state,
								labelClass: flagData.posts[0].flagData.labelClass,
							}, {
								state: 'rejected',
								labelClass: 'danger',
							});
							next();
						});
					});
				}, function (next) {
					posts.updateFlagData(globalModUid, postData.pid, {
						state: 'wip',
					}, function (err) {
						assert.ifError(err);
						posts.getFlags('posts:flagged', cid, globalModUid, 0, -1, function (err, flagData) {
							assert.ifError(err);
							assert(flagData.posts);
							assert.equal(flagData.posts.length, 1);
							assert.deepEqual({
								state: flagData.posts[0].flagData.state,
								labelClass: flagData.posts[0].flagData.labelClass,
							}, {
								state: 'wip',
								labelClass: 'warning',
							});
							next();
						});
					});
				}, function (next) {
					posts.updateFlagData(globalModUid, postData.pid, {
						state: 'resolved',
					}, function (err) {
						assert.ifError(err);
						posts.getFlags('posts:flagged', cid, globalModUid, 0, -1, function (err, flagData) {
							assert.ifError(err);
							assert(flagData.posts);
							assert.equal(flagData.posts.length, 1);
							assert.deepEqual({
								state: flagData.posts[0].flagData.state,
								labelClass: flagData.posts[0].flagData.labelClass,
							}, {
								state: 'resolved',
								labelClass: 'success',
							});
							next();
						});
					});
				},
			], done);
		});
	});

	describe('dismissing a flag', function () {
		var socketPosts = require('../src/socket.io/posts');

		it('should dismiss a flag', function (done) {
			socketPosts.dismissFlag({ uid: globalModUid }, postData.pid, function (err) {
				assert.ifError(err);
				posts.isFlaggedByUser(postData.pid, voteeUid, function (err, hasFlagged) {
					assert.ifError(err);
					assert(!hasFlagged);
					flagPost(function (err) {
						assert.ifError(err);
						done();
					});
				});
			});
		});

		it('should dismiss all of a user\'s flags', function (done) {
			posts.dismissUserFlags(voteeUid, function (err) {
				assert.ifError(err);
				posts.isFlaggedByUser(postData.pid, voteeUid, function (err, hasFlagged) {
					assert.ifError(err);
					assert(!hasFlagged);
					flagPost(function (err) {
						assert.ifError(err);
						done();
					});
				});
			});
		});

		it('should dismiss all flags', function (done) {
			socketPosts.dismissAllFlags({ uid: globalModUid }, {}, function (err) {
				assert.ifError(err);
				posts.isFlaggedByUser(postData.pid, voteeUid, function (err, hasFlagged) {
					assert.ifError(err);
					assert(!hasFlagged);
					flagPost(function (err) {
						assert.ifError(err);
						done();
					});
				});
			});
		});
	});

>>>>>>> 995f8296
	describe('getPostSummaryByPids', function () {
		it('should return empty array for empty pids', function (done) {
			posts.getPostSummaryByPids([], 0, {}, function (err, data) {
				assert.ifError(err);
				assert.equal(data.length, 0);
				done();
			});
		});

		it('should get post summaries', function (done) {
			posts.getPostSummaryByPids([postData.pid], 0, {}, function (err, data) {
				assert.ifError(err);
				assert(data[0].user);
				assert(data[0].topic);
				assert(data[0].category);
				done();
			});
		});
	});

	it('should get recent poster uids', function (done) {
		topics.reply({
			uid: voterUid,
			tid: topicData.tid,
			timestamp: Date.now(),
			content: 'some content',
		}, function (err) {
			assert.ifError(err);
			posts.getRecentPosterUids(0, 1, function (err, uids) {
				assert.ifError(err);
				assert(Array.isArray(uids));
				assert.equal(uids.length, 2);
				assert.equal(uids[0], voterUid);
				done();
			});
		});
	});

	describe('socket methods', function () {
		var pid;
		before(function (done) {
			topics.reply({
				uid: voterUid,
				tid: topicData.tid,
				timestamp: Date.now(),
				content: 'raw content',
			}, function (err, postData) {
				assert.ifError(err);
				pid = postData.pid;
				privileges.categories.rescind(['read'], cid, 'guests', done);
			});
		});

		var socketPosts = require('../src/socket.io/posts');
		it('should error with invalid data', function (done) {
			socketPosts.reply({ uid: 0 }, null, function (err) {
				assert.equal(err.message, '[[error:invalid-data]]');
				done();
			});
		});

		it('should error with invalid tid', function (done) {
			socketPosts.reply({ uid: 0 }, { tid: 0, content: 'derp' }, function (err) {
				assert.equal(err.message, '[[error:invalid-data]]');
				done();
			});
		});

		it('should fail to get raw post because of privilege', function (done) {
			socketPosts.getRawPost({ uid: 0 }, pid, function (err) {
				assert.equal(err.message, '[[error:no-privileges]]');
				done();
			});
		});

		it('should fail to get raw post because post is deleted', function (done) {
			posts.setPostField(pid, 'deleted', 1, function (err) {
				assert.ifError(err);
				socketPosts.getRawPost({ uid: voterUid }, pid, function (err) {
					assert.equal(err.message, '[[error:no-post]]');
					done();
				});
			});
		});

		it('should get raw post content', function (done) {
			posts.setPostField(pid, 'deleted', 0, function (err) {
				assert.ifError(err);
				socketPosts.getRawPost({ uid: voterUid }, pid, function (err, postContent) {
					assert.ifError(err);
					assert.equal(postContent, 'raw content');
					done();
				});
			});
		});

		it('should get post', function (done) {
			socketPosts.getPost({ uid: voterUid }, pid, function (err, postData) {
				assert.ifError(err);
				assert(postData);
				done();
			});
		});

		it('shold error with invalid data', function (done) {
			socketPosts.loadMoreBookmarks({ uid: voterUid }, { uid: voterUid, after: null }, function (err, postData) {
				assert.equal(err.message, '[[error:invalid-data]]');
				done();
			});
		});

		it('should load more bookmarks', function (done) {
			socketPosts.loadMoreBookmarks({ uid: voterUid }, { uid: voterUid, after: 0 }, function (err, data) {
				assert.ifError(err);
				assert(data);
				done();
			});
		});

		it('should load more user posts', function (done) {
			socketPosts.loadMoreUserPosts({ uid: voterUid }, { uid: voterUid, after: 0 }, function (err, data) {
				assert.ifError(err);
				assert(data);
				done();
			});
		});

		it('should load more best posts', function (done) {
			socketPosts.loadMoreBestPosts({ uid: voterUid }, { uid: voterUid, after: 0 }, function (err, data) {
				assert.ifError(err);
				assert(data);
				done();
			});
		});

		it('should load more up voted posts', function (done) {
			socketPosts.loadMoreUpVotedPosts({ uid: voterUid }, { uid: voterUid, after: 0 }, function (err, data) {
				assert.ifError(err);
				assert(data);
				done();
			});
		});

		it('should load more down voted posts', function (done) {
			socketPosts.loadMoreDownVotedPosts({ uid: voterUid }, { uid: voterUid, after: 0 }, function (err, data) {
				assert.ifError(err);
				assert(data);
				done();
			});
		});

		it('should get post category', function (done) {
			socketPosts.getCategory({ uid: voterUid }, pid, function (err, postCid) {
				assert.ifError(err);
				assert.equal(cid, postCid);
				done();
			});
		});

		it('should error with invalid data', function (done) {
			socketPosts.getPidIndex({ uid: voterUid }, null, function (err) {
				assert.equal(err.message, '[[error:invalid-data]]');
				done();
			});
		});

		it('should get pid index', function (done) {
			socketPosts.getPidIndex({ uid: voterUid }, { pid: pid, tid: topicData.tid, topicPostSort: 'oldest-to-newest' }, function (err, index) {
				assert.ifError(err);
				assert.equal(index, 2);
				done();
			});
		});
	});

	after(function (done) {
		db.emptydb(done);
	});
});<|MERGE_RESOLUTION|>--- conflicted
+++ resolved
@@ -501,8 +501,6 @@
 		});
 	});
 
-<<<<<<< HEAD
-=======
 	describe('flagging a post', function () {
 		var meta = require('../src/meta');
 		var socketPosts = require('../src/socket.io/posts');
@@ -718,7 +716,6 @@
 		});
 	});
 
->>>>>>> 995f8296
 	describe('getPostSummaryByPids', function () {
 		it('should return empty array for empty pids', function (done) {
 			posts.getPostSummaryByPids([], 0, {}, function (err, data) {
