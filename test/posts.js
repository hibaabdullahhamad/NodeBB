'use strict';


var	assert = require('assert');
var async = require('async');

var db = require('./mocks/databasemock');
var topics = require('../src/topics');
var posts = require('../src/posts');
var categories = require('../src/categories');
var privileges = require('../src/privileges');
var user = require('../src/user');
var groups = require('../src/groups');
var socketPosts = require('../src/socket.io/posts');

describe('Post\'s', function () {
	var voterUid;
	var voteeUid;
	var globalModUid;
	var postData;
	var topicData;
	var cid;

	before(function (done) {
		groups.resetCache();
		async.series({
			voterUid: function (next) {
				user.create({ username: 'upvoter' }, next);
			},
			voteeUid: function (next) {
				user.create({ username: 'upvotee' }, next);
			},
			globalModUid: function (next) {
				user.create({ username: 'globalmod' }, next);
			},
			category: function (next) {
				categories.create({
					name: 'Test Category',
					description: 'Test category created by testing script',
				}, next);
			},
		}, function (err, results) {
			if (err) {
				return done(err);
			}

			voterUid = results.voterUid;
			voteeUid = results.voteeUid;
			globalModUid = results.globalModUid;
			cid = results.category.cid;

			topics.post({
				uid: results.voteeUid,
				cid: results.category.cid,
				title: 'Test Topic Title',
				content: 'The content of test topic',
			}, function (err, data) {
				if (err) {
					return done(err);
				}
				postData = data.postData;
				topicData = data.topicData;

				groups.join('Global Moderators', globalModUid, done);
			});
		});
	});

	describe('voting', function () {
		it('should upvote a post', function (done) {
			socketPosts.upvote({ uid: voterUid }, { pid: postData.pid, room_id: 'topic_1' }, function (err, result) {
				assert.ifError(err);
				assert.equal(result.post.upvotes, 1);
				assert.equal(result.post.downvotes, 0);
				assert.equal(result.post.votes, 1);
				assert.equal(result.user.reputation, 1);
				posts.hasVoted(postData.pid, voterUid, function (err, data) {
					assert.ifError(err);
					assert.equal(data.upvoted, true);
					assert.equal(data.downvoted, false);
					done();
				});
			});
		});

		it('should get voters', function (done) {
			socketPosts.getVoters({ uid: globalModUid }, { pid: postData.pid, cid: cid }, function (err, data) {
				assert.ifError(err);
				assert.equal(data.upvoteCount, 1);
				assert.equal(data.downvoteCount, 0);
				assert(Array.isArray(data.upvoters));
				assert.equal(data.upvoters[0].username, 'upvoter');
				done();
			});
		});

		it('should get upvoters', function (done) {
			socketPosts.getUpvoters({ uid: globalModUid }, [postData.pid], function (err, data) {
				assert.ifError(err);
				assert.equal(data[0].otherCount, 0);
				assert.equal(data[0].usernames, 'upvoter');
				done();
			});
		});

		it('should unvote a post', function (done) {
			socketPosts.unvote({ uid: voterUid }, { pid: postData.pid, room_id: 'topic_1' }, function (err, result) {
				assert.ifError(err);
				assert.equal(result.post.upvotes, 0);
				assert.equal(result.post.downvotes, 0);
				assert.equal(result.post.votes, 0);
				assert.equal(result.user.reputation, 0);
				posts.hasVoted(postData.pid, voterUid, function (err, data) {
					assert.ifError(err);
					assert.equal(data.upvoted, false);
					assert.equal(data.downvoted, false);
					done();
				});
			});
		});

		it('should downvote a post', function (done) {
			socketPosts.downvote({ uid: voterUid }, { pid: postData.pid, room_id: 'topic_1' }, function (err, result) {
				assert.ifError(err);
				assert.equal(result.post.upvotes, 0);
				assert.equal(result.post.downvotes, 1);
				assert.equal(result.post.votes, -1);
				assert.equal(result.user.reputation, -1);
				posts.hasVoted(postData.pid, voterUid, function (err, data) {
					assert.ifError(err);
					assert.equal(data.upvoted, false);
					assert.equal(data.downvoted, true);
					done();
				});
			});
		});
	});

	describe('bookmarking', function () {
		it('should bookmark a post', function (done) {
			socketPosts.bookmark({ uid: voterUid }, { pid: postData.pid, room_id: 'topic_' + postData.tid }, function (err, data) {
				assert.ifError(err);
				assert.equal(data.isBookmarked, true);
				posts.hasBookmarked(postData.pid, voterUid, function (err, hasBookmarked) {
					assert.ifError(err);
					assert.equal(hasBookmarked, true);
					done();
				});
			});
		});

		it('should unbookmark a post', function (done) {
			socketPosts.unbookmark({ uid: voterUid }, { pid: postData.pid, room_id: 'topic_' + postData.tid }, function (err, data) {
				assert.ifError(err);
				assert.equal(data.isBookmarked, false);
				posts.hasBookmarked([postData.pid], voterUid, function (err, hasBookmarked) {
					assert.ifError(err);
					assert.equal(hasBookmarked[0], false);
					done();
				});
			});
		});
	});

	describe('post tools', function () {
		it('should error if data is invalid', function (done) {
			socketPosts.loadPostTools({ uid: globalModUid }, null, function (err) {
				assert.equal(err.message, '[[error:invalid-data]]');
				done();
			});
		});

		it('should load post tools', function (done) {
			socketPosts.loadPostTools({ uid: globalModUid }, { pid: postData.pid, cid: cid }, function (err, data) {
				assert.ifError(err);
				assert(data.posts.display_edit_tools);
				assert(data.posts.display_delete_tools);
				assert(data.posts.display_moderator_tools);
				assert(data.posts.display_move_tools);
				done();
			});
		});
	});

	describe('delete/restore/purge', function () {
		function createTopicWithReply(callback) {
			topics.post({
				uid: voterUid,
				cid: cid,
				title: 'topic to delete/restore/purge',
				content: 'A post to delete/restore/purge',
			}, function (err, topicPostData) {
				assert.ifError(err);
				topics.reply({
					uid: voterUid,
					tid: topicPostData.topicData.tid,
					timestamp: Date.now(),
					content: 'A post to delete/restore and purge',
				}, function (err, replyData) {
					assert.ifError(err);
					callback(topicPostData, replyData);
				});
			});
		}

		var tid;
		var mainPid;
		var replyPid;

		before(function (done) {
			createTopicWithReply(function (topicPostData, replyData) {
				tid = topicPostData.topicData.tid;
				mainPid = topicPostData.postData.pid;
				replyPid = replyData.pid;
				privileges.categories.give(['purge'], cid, 'registered-users', done);
			});
		});

		it('should error with invalid data', function (done) {
			socketPosts.delete({ uid: voterUid }, null, function (err) {
				assert.equal(err.message, '[[error:invalid-data]]');
				done();
			});
		});

		it('should delete a post', function (done) {
			socketPosts.delete({ uid: voterUid }, { pid: replyPid, tid: tid }, function (err) {
				assert.ifError(err);
				posts.getPostField(replyPid, 'deleted', function (err, isDeleted) {
					assert.ifError(err);
					assert.equal(parseInt(isDeleted, 10), 1);
					done();
				});
			});
		});

		it('should restore a post', function (done) {
			socketPosts.restore({ uid: voterUid }, { pid: replyPid, tid: tid }, function (err) {
				assert.ifError(err);
				posts.getPostField(replyPid, 'deleted', function (err, isDeleted) {
					assert.ifError(err);
					assert.equal(parseInt(isDeleted, 10), 0);
					done();
				});
			});
		});

		it('should delete posts', function (done) {
			socketPosts.deletePosts({ uid: globalModUid }, { pids: [replyPid, mainPid], tid: tid }, function (err) {
				assert.ifError(err);
				posts.getPostField(replyPid, 'deleted', function (err, deleted) {
					assert.ifError(err);
					assert.equal(parseInt(deleted, 10), 1);
					posts.getPostField(mainPid, 'deleted', function (err, deleted) {
						assert.ifError(err);
						assert.equal(parseInt(deleted, 10), 1);
						done();
					});
				});
			});
		});

		it('should delete topic if last main post is deleted', function (done) {
			topics.post({ uid: voterUid, cid: cid, title: 'test topic', content: 'test topic' }, function (err, data) {
				assert.ifError(err);
				socketPosts.deletePosts({ uid: globalModUid }, { pids: [data.postData.pid], tid: data.topicData.tid }, function (err) {
					assert.ifError(err);
					topics.getTopicField(data.topicData.tid, 'deleted', function (err, deleted) {
						assert.ifError(err);
						assert.equal(parseInt(deleted, 10), 1);
						done();
					});
				});
			});
		});

		it('should purge posts and delete topic', function (done) {
			createTopicWithReply(function (topicPostData, replyData) {
				socketPosts.purgePosts({ uid: voterUid }, { pids: [replyData.pid, topicPostData.postData.pid], tid: topicPostData.topicData.tid }, function (err) {
					assert.ifError(err);
					posts.exists('post:' + replyData.pid, function (err, exists) {
						assert.ifError(err);
						assert.equal(exists, false);
						topics.getTopicField(topicPostData.topicData.tid, 'deleted', function (err, deleted) {
							assert.ifError(err);
							assert.equal(parseInt(deleted, 10), 1);
							done();
						});
					});
				});
			});
		});
	});

	describe('edit', function () {
		var pid;
		var replyPid;
		var tid;
		var meta = require('../src/meta');
		before(function (done) {
			topics.post({
				uid: voterUid,
				cid: cid,
				title: 'topic to edit',
				content: 'A post to edit',
			}, function (err, data) {
				assert.ifError(err);
				pid = data.postData.pid;
				tid = data.topicData.tid;
				topics.reply({
					uid: voterUid,
					tid: tid,
					timestamp: Date.now(),
					content: 'A reply to edit',
				}, function (err, data) {
					assert.ifError(err);
					replyPid = data.pid;
					privileges.categories.give(['posts:edit'], cid, 'registered-users', done);
				});
			});
		});

		it('should error if user is not logged in', function (done) {
			socketPosts.edit({ uid: 0 }, {}, function (err) {
				assert.equal(err.message, '[[error:not-logged-in]]');
				done();
			});
		});

		it('should error if data is invalid or missing', function (done) {
			socketPosts.edit({ uid: voterUid }, {}, function (err) {
				assert.equal(err.message, '[[error:invalid-data]]');
				done();
			});
		});

		it('should error if title is too short', function (done) {
			socketPosts.edit({ uid: voterUid }, { pid: pid, content: 'edited post content', title: 'a' }, function (err) {
				assert.equal(err.message, '[[error:title-too-short, ' + meta.config.minimumTitleLength + ']]');
				done();
			});
		});

		it('should error if title is too long', function (done) {
			var longTitle = new Array(parseInt(meta.config.maximumTitleLength, 10) + 2).join('a');
			socketPosts.edit({ uid: voterUid }, { pid: pid, content: 'edited post content', title: longTitle }, function (err) {
				assert.equal(err.message, '[[error:title-too-long, ' + meta.config.maximumTitleLength + ']]');
				done();
			});
		});

		it('should error with too few tags', function (done) {
			var oldValue = meta.config.minimumTagsPerTopic;
			meta.config.minimumTagsPerTopic = 1;
			socketPosts.edit({ uid: voterUid }, { pid: pid, content: 'edited post content', tags: [] }, function (err) {
				assert.equal(err.message, '[[error:not-enough-tags, ' + meta.config.minimumTagsPerTopic + ']]');
				meta.config.minimumTagsPerTopic = oldValue;
				done();
			});
		});

		it('should error with too many tags', function (done) {
			var tags = [];
			for (var i = 0; i < meta.config.maximumTagsPerTopic + 1; i += 1) {
				tags.push('tag' + i);
			}
			socketPosts.edit({ uid: voterUid }, { pid: pid, content: 'edited post content', tags: tags }, function (err) {
				assert.equal(err.message, '[[error:too-many-tags, ' + meta.config.maximumTagsPerTopic + ']]');
				done();
			});
		});

		it('should error if content is too short', function (done) {
			socketPosts.edit({ uid: voterUid }, { pid: pid, content: 'e' }, function (err) {
				assert.equal(err.message, '[[error:content-too-short, ' + meta.config.minimumPostLength + ']]');
				done();
			});
		});

		it('should error if content is too long', function (done) {
			var longContent = new Array(parseInt(meta.config.maximumPostLength, 10) + 2).join('a');
			socketPosts.edit({ uid: voterUid }, { pid: pid, content: longContent }, function (err) {
				assert.equal(err.message, '[[error:content-too-long, ' + meta.config.maximumPostLength + ']]');
				done();
			});
		});

		it('should edit post', function (done) {
			socketPosts.edit({ uid: voterUid }, { pid: pid, content: 'edited post content', title: 'edited title', tags: ['edited'] }, function (err, data) {
				assert.ifError(err);
				assert.equal(data.content, 'edited post content');
				assert.equal(data.editor, voterUid);
				assert.equal(data.topic.title, 'edited title');
				assert.equal(data.topic.tags[0].value, 'edited');
				done();
			});
		});

		it('should edit a deleted post', function (done) {
			socketPosts.delete({ uid: voterUid }, { pid: pid, tid: tid }, function (err) {
				assert.ifError(err);
				socketPosts.edit({ uid: voterUid }, { pid: pid, content: 'edited deleted content', title: 'edited deleted title', tags: ['deleted'] }, function (err, data) {
					assert.ifError(err);
					assert.equal(data.content, 'edited deleted content');
					assert.equal(data.editor, voterUid);
					assert.equal(data.topic.title, 'edited deleted title');
					assert.equal(data.topic.tags[0].value, 'deleted');
					done();
				});
			});
		});

		it('should edit a reply post', function (done) {
			socketPosts.edit({ uid: voterUid }, { pid: replyPid, content: 'edited reply' }, function (err, data) {
				assert.ifError(err);
				assert.equal(data.content, 'edited reply');
				assert.equal(data.editor, voterUid);
				assert.equal(data.topic.isMainPost, false);
				assert.equal(data.topic.renamed, false);
				done();
			});
		});
	});

	describe('move', function () {
		var replyPid;
		var tid;
		var moveTid;

		before(function (done) {
			async.waterfall([
				function (next) {
					topics.post({
						uid: voterUid,
						cid: cid,
						title: 'topic 1',
						content: 'some content',
					}, next);
				},
				function (data, next) {
					tid = data.topicData.tid;
					topics.post({
						uid: voterUid,
						cid: cid,
						title: 'topic 2',
						content: 'some content',
					}, next);
				},
				function (data, next) {
					moveTid = data.topicData.tid;
					topics.reply({
						uid: voterUid,
						tid: tid,
						timestamp: Date.now(),
						content: 'A reply to move',
					}, function (err, data) {
						assert.ifError(err);
						replyPid = data.pid;
						next();
					});
				},
			], done);
		});

		it('should error if uid is not logged in', function (done) {
			socketPosts.movePost({ uid: 0 }, {}, function (err) {
				assert.equal(err.message, '[[error:not-logged-in]]');
				done();
			});
		});

		it('should error if data is invalid', function (done) {
			socketPosts.movePost({ uid: globalModUid }, {}, function (err) {
				assert.equal(err.message, '[[error:invalid-data]]');
				done();
			});
		});

		it('should error if user does not have move privilege', function (done) {
			socketPosts.movePost({ uid: voterUid }, { pid: replyPid, tid: moveTid }, function (err) {
				assert.equal(err.message, '[[error:no-privileges]]');
				done();
			});
		});


		it('should move a post', function (done) {
			socketPosts.movePost({ uid: globalModUid }, { pid: replyPid, tid: moveTid }, function (err) {
				assert.ifError(err);
				posts.getPostField(replyPid, 'tid', function (err, tid) {
					assert.ifError(err);
					assert(tid, moveTid);
					done();
				});
			});
		});
	});

<<<<<<< HEAD
=======
	describe('flagging a post', function () {
		var meta = require('../src/meta');
		it('should fail to flag a post due to low reputation', function (done) {
			meta.config['privileges:flag'] = 10;
			flagPost(function (err) {
				assert.equal(err.message, '[[error:not-enough-reputation-to-flag]]');
				done();
			});
		});

		it('should flag a post', function (done) {
			meta.config['privileges:flag'] = -1;
			flagPost(function (err) {
				assert.ifError(err);
				done();
			});
		});

		it('should return nothing without a uid or a reason', function (done) {
			socketPosts.flag({ uid: 0 }, { pid: postData.pid, reason: 'reason' }, function (err) {
				assert.equal(err.message, '[[error:not-logged-in]]');
				socketPosts.flag({ uid: voteeUid }, {}, function (err) {
					assert.equal(err.message, '[[error:invalid-data]]');
					done();
				});
			});
		});

		it('should return an error without an existing post', function (done) {
			socketPosts.flag({ uid: voteeUid }, { pid: 12312312, reason: 'reason' }, function (err) {
				assert.equal(err.message, '[[error:no-post]]');
				done();
			});
		});

		it('should return an error if the flag already exists', function (done) {
			socketPosts.flag({ uid: voteeUid }, { pid: postData.pid, reason: 'reason' }, function (err) {
				assert.equal(err.message, '[[error:already-flagged]]');
				done();
			});
		});
	});

	function flagPost(next) {
		socketPosts.flag({ uid: voteeUid }, { pid: postData.pid, reason: 'reason' }, next);
	}

	describe('get flag data', function () {
		it('should see the flagged post', function (done) {
			posts.isFlaggedByUser(postData.pid, voteeUid, function (err, hasFlagged) {
				assert.ifError(err);
				assert(hasFlagged);
				done();
			});
		});

		it('should return the flagged post data', function (done) {
			posts.getFlags('posts:flagged', cid, voteeUid, 0, -1, function (err, flagData) {
				assert.ifError(err);
				assert(flagData.posts);
				assert(flagData.count);
				assert.equal(flagData.count, 1);
				assert.equal(flagData.posts.length, 1);
				assert(flagData.posts[0].flagReasons);
				assert.equal(flagData.posts[0].flagReasons.length, 1);
				assert.strictEqual(flagData.posts[0].flagReasons[0].reason, 'reason');
				assert(flagData.posts[0].flagData);
				assert.strictEqual(flagData.posts[0].flagData.state, 'open');
				done();
			});
		});
	});

	describe('updating a flag', function () {
		it('should update a flag', function (done) {
			async.waterfall([
				function (next) {
					socketPosts.updateFlag({ uid: globalModUid }, {
						pid: postData.pid,
						data: [
							{ name: 'assignee', value: `${globalModUid}` },
							{ name: 'notes', value: 'notes' },
						],
					}, function (err) {
						assert.ifError(err);
						posts.getFlags('posts:flagged', cid, globalModUid, 0, -1, function (err, flagData) {
							assert.ifError(err);
							assert(flagData.posts);
							assert.equal(flagData.posts.length, 1);
							assert.deepEqual({
								assignee: flagData.posts[0].flagData.assignee,
								notes: flagData.posts[0].flagData.notes,
								state: flagData.posts[0].flagData.state,
								labelClass: flagData.posts[0].flagData.labelClass,
							}, {
								assignee: `${globalModUid}`,
								notes: 'notes',
								state: 'open',
								labelClass: 'info',
							});
							next();
						});
					});
				}, function (next) {
					posts.updateFlagData(globalModUid, postData.pid, {
						state: 'rejected',
					}, function (err) {
						assert.ifError(err);
						posts.getFlags('posts:flagged', cid, globalModUid, 0, -1, function (err, flagData) {
							assert.ifError(err);
							assert(flagData.posts);
							assert.equal(flagData.posts.length, 1);
							assert.deepEqual({
								state: flagData.posts[0].flagData.state,
								labelClass: flagData.posts[0].flagData.labelClass,
							}, {
								state: 'rejected',
								labelClass: 'danger',
							});
							next();
						});
					});
				}, function (next) {
					posts.updateFlagData(globalModUid, postData.pid, {
						state: 'wip',
					}, function (err) {
						assert.ifError(err);
						posts.getFlags('posts:flagged', cid, globalModUid, 0, -1, function (err, flagData) {
							assert.ifError(err);
							assert(flagData.posts);
							assert.equal(flagData.posts.length, 1);
							assert.deepEqual({
								state: flagData.posts[0].flagData.state,
								labelClass: flagData.posts[0].flagData.labelClass,
							}, {
								state: 'wip',
								labelClass: 'warning',
							});
							next();
						});
					});
				}, function (next) {
					posts.updateFlagData(globalModUid, postData.pid, {
						state: 'resolved',
					}, function (err) {
						assert.ifError(err);
						posts.getFlags('posts:flagged', cid, globalModUid, 0, -1, function (err, flagData) {
							assert.ifError(err);
							assert(flagData.posts);
							assert.equal(flagData.posts.length, 1);
							assert.deepEqual({
								state: flagData.posts[0].flagData.state,
								labelClass: flagData.posts[0].flagData.labelClass,
							}, {
								state: 'resolved',
								labelClass: 'success',
							});
							next();
						});
					});
				},
			], done);
		});
	});

	describe('dismissing a flag', function () {
		it('should dismiss a flag', function (done) {
			socketPosts.dismissFlag({ uid: globalModUid }, postData.pid, function (err) {
				assert.ifError(err);
				posts.isFlaggedByUser(postData.pid, voteeUid, function (err, hasFlagged) {
					assert.ifError(err);
					assert(!hasFlagged);
					flagPost(function (err) {
						assert.ifError(err);
						done();
					});
				});
			});
		});

		it('should dismiss all of a user\'s flags', function (done) {
			posts.dismissUserFlags(voteeUid, function (err) {
				assert.ifError(err);
				posts.isFlaggedByUser(postData.pid, voteeUid, function (err, hasFlagged) {
					assert.ifError(err);
					assert(!hasFlagged);
					flagPost(function (err) {
						assert.ifError(err);
						done();
					});
				});
			});
		});

		it('should dismiss all flags', function (done) {
			socketPosts.dismissAllFlags({ uid: globalModUid }, {}, function (err) {
				assert.ifError(err);
				posts.isFlaggedByUser(postData.pid, voteeUid, function (err, hasFlagged) {
					assert.ifError(err);
					assert(!hasFlagged);
					flagPost(function (err) {
						assert.ifError(err);
						done();
					});
				});
			});
		});
	});

>>>>>>> 8226fd65
	describe('getPostSummaryByPids', function () {
		it('should return empty array for empty pids', function (done) {
			posts.getPostSummaryByPids([], 0, {}, function (err, data) {
				assert.ifError(err);
				assert.equal(data.length, 0);
				done();
			});
		});

		it('should get post summaries', function (done) {
			posts.getPostSummaryByPids([postData.pid], 0, {}, function (err, data) {
				assert.ifError(err);
				assert(data[0].user);
				assert(data[0].topic);
				assert(data[0].category);
				done();
			});
		});
	});

	it('should get recent poster uids', function (done) {
		topics.reply({
			uid: voterUid,
			tid: topicData.tid,
			timestamp: Date.now(),
			content: 'some content',
		}, function (err) {
			assert.ifError(err);
			posts.getRecentPosterUids(0, 1, function (err, uids) {
				assert.ifError(err);
				assert(Array.isArray(uids));
				assert.equal(uids.length, 2);
				assert.equal(uids[0], voterUid);
				done();
			});
		});
	});

	describe('socket methods', function () {
		var pid;
		before(function (done) {
			topics.reply({
				uid: voterUid,
				tid: topicData.tid,
				timestamp: Date.now(),
				content: 'raw content',
			}, function (err, postData) {
				assert.ifError(err);
				pid = postData.pid;
				privileges.categories.rescind(['read'], cid, 'guests', done);
			});
		});

		it('should error with invalid data', function (done) {
			socketPosts.reply({ uid: 0 }, null, function (err) {
				assert.equal(err.message, '[[error:invalid-data]]');
				done();
			});
		});

		it('should error with invalid tid', function (done) {
			socketPosts.reply({ uid: 0 }, { tid: 0, content: 'derp' }, function (err) {
				assert.equal(err.message, '[[error:invalid-data]]');
				done();
			});
		});

		it('should fail to get raw post because of privilege', function (done) {
			socketPosts.getRawPost({ uid: 0 }, pid, function (err) {
				assert.equal(err.message, '[[error:no-privileges]]');
				done();
			});
		});

		it('should fail to get raw post because post is deleted', function (done) {
			posts.setPostField(pid, 'deleted', 1, function (err) {
				assert.ifError(err);
				socketPosts.getRawPost({ uid: voterUid }, pid, function (err) {
					assert.equal(err.message, '[[error:no-post]]');
					done();
				});
			});
		});

		it('should get raw post content', function (done) {
			posts.setPostField(pid, 'deleted', 0, function (err) {
				assert.ifError(err);
				socketPosts.getRawPost({ uid: voterUid }, pid, function (err, postContent) {
					assert.ifError(err);
					assert.equal(postContent, 'raw content');
					done();
				});
			});
		});

		it('should get post', function (done) {
			socketPosts.getPost({ uid: voterUid }, pid, function (err, postData) {
				assert.ifError(err);
				assert(postData);
				done();
			});
		});

		it('shold error with invalid data', function (done) {
			socketPosts.loadMoreBookmarks({ uid: voterUid }, { uid: voterUid, after: null }, function (err, postData) {
				assert.equal(err.message, '[[error:invalid-data]]');
				done();
			});
		});

		it('should load more bookmarks', function (done) {
			socketPosts.loadMoreBookmarks({ uid: voterUid }, { uid: voterUid, after: 0 }, function (err, data) {
				assert.ifError(err);
				assert(data);
				done();
			});
		});

		it('should load more user posts', function (done) {
			socketPosts.loadMoreUserPosts({ uid: voterUid }, { uid: voterUid, after: 0 }, function (err, data) {
				assert.ifError(err);
				assert(data);
				done();
			});
		});

		it('should load more best posts', function (done) {
			socketPosts.loadMoreBestPosts({ uid: voterUid }, { uid: voterUid, after: 0 }, function (err, data) {
				assert.ifError(err);
				assert(data);
				done();
			});
		});

		it('should load more up voted posts', function (done) {
			socketPosts.loadMoreUpVotedPosts({ uid: voterUid }, { uid: voterUid, after: 0 }, function (err, data) {
				assert.ifError(err);
				assert(data);
				done();
			});
		});

		it('should load more down voted posts', function (done) {
			socketPosts.loadMoreDownVotedPosts({ uid: voterUid }, { uid: voterUid, after: 0 }, function (err, data) {
				assert.ifError(err);
				assert(data);
				done();
			});
		});

		it('should get post category', function (done) {
			socketPosts.getCategory({ uid: voterUid }, pid, function (err, postCid) {
				assert.ifError(err);
				assert.equal(cid, postCid);
				done();
			});
		});

		it('should error with invalid data', function (done) {
			socketPosts.getPidIndex({ uid: voterUid }, null, function (err) {
				assert.equal(err.message, '[[error:invalid-data]]');
				done();
			});
		});

		it('should get pid index', function (done) {
			socketPosts.getPidIndex({ uid: voterUid }, { pid: pid, tid: topicData.tid, topicPostSort: 'oldest-to-newest' }, function (err, index) {
				assert.ifError(err);
				assert.equal(index, 2);
				done();
			});
		});
	});

	after(function (done) {
		db.emptydb(done);
	});
});<|MERGE_RESOLUTION|>--- conflicted
+++ resolved
@@ -496,218 +496,6 @@
 		});
 	});
 
-<<<<<<< HEAD
-=======
-	describe('flagging a post', function () {
-		var meta = require('../src/meta');
-		it('should fail to flag a post due to low reputation', function (done) {
-			meta.config['privileges:flag'] = 10;
-			flagPost(function (err) {
-				assert.equal(err.message, '[[error:not-enough-reputation-to-flag]]');
-				done();
-			});
-		});
-
-		it('should flag a post', function (done) {
-			meta.config['privileges:flag'] = -1;
-			flagPost(function (err) {
-				assert.ifError(err);
-				done();
-			});
-		});
-
-		it('should return nothing without a uid or a reason', function (done) {
-			socketPosts.flag({ uid: 0 }, { pid: postData.pid, reason: 'reason' }, function (err) {
-				assert.equal(err.message, '[[error:not-logged-in]]');
-				socketPosts.flag({ uid: voteeUid }, {}, function (err) {
-					assert.equal(err.message, '[[error:invalid-data]]');
-					done();
-				});
-			});
-		});
-
-		it('should return an error without an existing post', function (done) {
-			socketPosts.flag({ uid: voteeUid }, { pid: 12312312, reason: 'reason' }, function (err) {
-				assert.equal(err.message, '[[error:no-post]]');
-				done();
-			});
-		});
-
-		it('should return an error if the flag already exists', function (done) {
-			socketPosts.flag({ uid: voteeUid }, { pid: postData.pid, reason: 'reason' }, function (err) {
-				assert.equal(err.message, '[[error:already-flagged]]');
-				done();
-			});
-		});
-	});
-
-	function flagPost(next) {
-		socketPosts.flag({ uid: voteeUid }, { pid: postData.pid, reason: 'reason' }, next);
-	}
-
-	describe('get flag data', function () {
-		it('should see the flagged post', function (done) {
-			posts.isFlaggedByUser(postData.pid, voteeUid, function (err, hasFlagged) {
-				assert.ifError(err);
-				assert(hasFlagged);
-				done();
-			});
-		});
-
-		it('should return the flagged post data', function (done) {
-			posts.getFlags('posts:flagged', cid, voteeUid, 0, -1, function (err, flagData) {
-				assert.ifError(err);
-				assert(flagData.posts);
-				assert(flagData.count);
-				assert.equal(flagData.count, 1);
-				assert.equal(flagData.posts.length, 1);
-				assert(flagData.posts[0].flagReasons);
-				assert.equal(flagData.posts[0].flagReasons.length, 1);
-				assert.strictEqual(flagData.posts[0].flagReasons[0].reason, 'reason');
-				assert(flagData.posts[0].flagData);
-				assert.strictEqual(flagData.posts[0].flagData.state, 'open');
-				done();
-			});
-		});
-	});
-
-	describe('updating a flag', function () {
-		it('should update a flag', function (done) {
-			async.waterfall([
-				function (next) {
-					socketPosts.updateFlag({ uid: globalModUid }, {
-						pid: postData.pid,
-						data: [
-							{ name: 'assignee', value: `${globalModUid}` },
-							{ name: 'notes', value: 'notes' },
-						],
-					}, function (err) {
-						assert.ifError(err);
-						posts.getFlags('posts:flagged', cid, globalModUid, 0, -1, function (err, flagData) {
-							assert.ifError(err);
-							assert(flagData.posts);
-							assert.equal(flagData.posts.length, 1);
-							assert.deepEqual({
-								assignee: flagData.posts[0].flagData.assignee,
-								notes: flagData.posts[0].flagData.notes,
-								state: flagData.posts[0].flagData.state,
-								labelClass: flagData.posts[0].flagData.labelClass,
-							}, {
-								assignee: `${globalModUid}`,
-								notes: 'notes',
-								state: 'open',
-								labelClass: 'info',
-							});
-							next();
-						});
-					});
-				}, function (next) {
-					posts.updateFlagData(globalModUid, postData.pid, {
-						state: 'rejected',
-					}, function (err) {
-						assert.ifError(err);
-						posts.getFlags('posts:flagged', cid, globalModUid, 0, -1, function (err, flagData) {
-							assert.ifError(err);
-							assert(flagData.posts);
-							assert.equal(flagData.posts.length, 1);
-							assert.deepEqual({
-								state: flagData.posts[0].flagData.state,
-								labelClass: flagData.posts[0].flagData.labelClass,
-							}, {
-								state: 'rejected',
-								labelClass: 'danger',
-							});
-							next();
-						});
-					});
-				}, function (next) {
-					posts.updateFlagData(globalModUid, postData.pid, {
-						state: 'wip',
-					}, function (err) {
-						assert.ifError(err);
-						posts.getFlags('posts:flagged', cid, globalModUid, 0, -1, function (err, flagData) {
-							assert.ifError(err);
-							assert(flagData.posts);
-							assert.equal(flagData.posts.length, 1);
-							assert.deepEqual({
-								state: flagData.posts[0].flagData.state,
-								labelClass: flagData.posts[0].flagData.labelClass,
-							}, {
-								state: 'wip',
-								labelClass: 'warning',
-							});
-							next();
-						});
-					});
-				}, function (next) {
-					posts.updateFlagData(globalModUid, postData.pid, {
-						state: 'resolved',
-					}, function (err) {
-						assert.ifError(err);
-						posts.getFlags('posts:flagged', cid, globalModUid, 0, -1, function (err, flagData) {
-							assert.ifError(err);
-							assert(flagData.posts);
-							assert.equal(flagData.posts.length, 1);
-							assert.deepEqual({
-								state: flagData.posts[0].flagData.state,
-								labelClass: flagData.posts[0].flagData.labelClass,
-							}, {
-								state: 'resolved',
-								labelClass: 'success',
-							});
-							next();
-						});
-					});
-				},
-			], done);
-		});
-	});
-
-	describe('dismissing a flag', function () {
-		it('should dismiss a flag', function (done) {
-			socketPosts.dismissFlag({ uid: globalModUid }, postData.pid, function (err) {
-				assert.ifError(err);
-				posts.isFlaggedByUser(postData.pid, voteeUid, function (err, hasFlagged) {
-					assert.ifError(err);
-					assert(!hasFlagged);
-					flagPost(function (err) {
-						assert.ifError(err);
-						done();
-					});
-				});
-			});
-		});
-
-		it('should dismiss all of a user\'s flags', function (done) {
-			posts.dismissUserFlags(voteeUid, function (err) {
-				assert.ifError(err);
-				posts.isFlaggedByUser(postData.pid, voteeUid, function (err, hasFlagged) {
-					assert.ifError(err);
-					assert(!hasFlagged);
-					flagPost(function (err) {
-						assert.ifError(err);
-						done();
-					});
-				});
-			});
-		});
-
-		it('should dismiss all flags', function (done) {
-			socketPosts.dismissAllFlags({ uid: globalModUid }, {}, function (err) {
-				assert.ifError(err);
-				posts.isFlaggedByUser(postData.pid, voteeUid, function (err, hasFlagged) {
-					assert.ifError(err);
-					assert(!hasFlagged);
-					flagPost(function (err) {
-						assert.ifError(err);
-						done();
-					});
-				});
-			});
-		});
-	});
-
->>>>>>> 8226fd65
 	describe('getPostSummaryByPids', function () {
 		it('should return empty array for empty pids', function (done) {
 			posts.getPostSummaryByPids([], 0, {}, function (err, data) {
