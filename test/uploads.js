'use strict';

var async = require('async');
var	assert = require('assert');
var nconf = require('nconf');
var path = require('path');

var db = require('./mocks/databasemock');
var categories = require('../src/categories');
var topics = require('../src/topics');
var user = require('../src/user');
var groups = require('../src/groups');
var privileges = require('../src/privileges');
var meta = require('../src/meta');
var helpers = require('./helpers');


describe('Upload Controllers', function () {
	var tid;
	var cid;
	var pid;
	var adminUid;
	var regularUid;

	before(function (done) {
		async.series({
			category: function (next) {
				categories.create({
					name: 'Test Category',
					description: 'Test category created by testing script',
				}, next);
			},
			adminUid: function (next) {
				user.create({ username: 'admin', password: 'barbar' }, next);
			},
			regularUid: function (next) {
				user.create({ username: 'regular', password: 'zugzug' }, next);
			},
		}, function (err, results) {
			if (err) {
				return done(err);
			}
			adminUid = results.adminUid;
			regularUid = results.regularUid;
			cid = results.category.cid;

			topics.post({ uid: adminUid, title: 'test topic title', content: 'test topic content', cid: results.category.cid }, function (err, result) {
				tid = result.topicData.tid;
				pid = result.postData.pid;
				done(err);
			});
		});
	});

	describe('regular user uploads', function () {
		var jar;
		var csrf_token;

		before(function (done) {
			helpers.loginUser('regular', 'zugzug', function (err, _jar, io, _csrf_token) {
				assert.ifError(err);
				jar = _jar;
				csrf_token = _csrf_token;
				privileges.categories.give(['upload:post:file'], cid, 'registered-users', done);
			});
		});

		it('should upload a profile picture', function (done) {
			helpers.uploadFile(nconf.get('url') + '/api/user/regular/uploadpicture', path.join(__dirname, '../test/files/test.png'), {}, jar, csrf_token, function (err, res, body) {
				assert.ifError(err);
				assert.equal(res.statusCode, 200);
				assert(Array.isArray(body));
				assert.equal(body.length, 1);
				assert.equal(body[0].url, '/assets/uploads/profile/' + regularUid + '-profileavatar.png');
				done();
			});
		});

		it('should upload an image to a post', function (done) {
			helpers.uploadFile(nconf.get('url') + '/api/post/upload', path.join(__dirname, '../test/files/test.png'), { cid: cid }, jar, csrf_token, function (err, res, body) {
				assert.ifError(err);
				assert.equal(res.statusCode, 200);
				assert(Array.isArray(body));
				assert(body[0].path);
				assert(body[0].url);
				done();
			});
		});

		it('should resize and upload an image to a post', function (done) {
			var oldValue = meta.config.maximumImageWidth;
			meta.config.maximumImageWidth = 10;
			helpers.uploadFile(nconf.get('url') + '/api/post/upload', path.join(__dirname, '../test/files/test.png'), {cid: cid}, jar, csrf_token, function (err, res, body) {
				assert.ifError(err);
				assert.equal(res.statusCode, 200);
				assert(Array.isArray(body));
				assert(body[0].path);
				assert(body[0].url);
				meta.config.maximumImageWidth = oldValue;
				done();
			});
		});


		it('should upload a file to a post', function (done) {
			meta.config.allowFileUploads = 1;
			helpers.uploadFile(nconf.get('url') + '/api/post/upload', path.join(__dirname, '../test/files/503.html'), { cid: cid }, jar, csrf_token, function (err, res, body) {
				assert.ifError(err);
				assert.equal(res.statusCode, 200);
				assert(Array.isArray(body));
				assert(body[0].path);
				assert(body[0].url);
				done();
			});
		});
<<<<<<< HEAD
=======

		it('should fail if topic thumbs are disabled', function (done) {
			helpers.uploadFile(nconf.get('url') + '/api/topic/thumb/upload', path.join(__dirname, '../test/files/test.png'), {}, jar, csrf_token, function (err, res, body) {
				assert.ifError(err);
				assert.equal(res.statusCode, 500);
				assert.equal(body.error, '[[error:topic-thumbnails-are-disabled]]');
				done();
			});
		});

		it('should fail if file is not image', function (done) {
			meta.config.allowTopicsThumbnail = 1;
			helpers.uploadFile(nconf.get('url') + '/api/topic/thumb/upload', path.join(__dirname, '../test/files/503.html'), {}, jar, csrf_token, function (err, res, body) {
				assert.ifError(err);
				assert.equal(res.statusCode, 500);
				assert.equal(body.error, '[[error:invalid-file]]');
				done();
			});
		});

		it('should upload topic thumb', function (done) {
			meta.config.allowTopicsThumbnail = 1;
			helpers.uploadFile(nconf.get('url') + '/api/topic/thumb/upload', path.join(__dirname, '../test/files/test.png'), {}, jar, csrf_token, function (err, res, body) {
				assert.ifError(err);
				assert.equal(res.statusCode, 200);
				assert(Array.isArray(body));
				assert(body[0].path);
				assert(body[0].url);
				done();
			});
		});

>>>>>>> 048eb8a3
	});


	describe('admin uploads', function () {
		var jar;
		var csrf_token;

		before(function (done) {
			helpers.loginUser('admin', 'barbar', function (err, _jar, io, _csrf_token) {
				assert.ifError(err);
				jar = _jar;
				csrf_token = _csrf_token;
				groups.join('administrators', adminUid, done);
			});
		});

		it('should upload site logo', function (done) {
			helpers.uploadFile(nconf.get('url') + '/api/admin/uploadlogo', path.join(__dirname, '../test/files/test.png'), {}, jar, csrf_token, function (err, res, body) {
				assert.ifError(err);
				assert.equal(res.statusCode, 200);
				assert(Array.isArray(body));
				assert.equal(body[0].url, '/assets/uploads/system/site-logo.png');
				done();
			});
		});

		it('should upload category image', function (done) {
			helpers.uploadFile(nconf.get('url') + '/api/admin/category/uploadpicture', path.join(__dirname, '../test/files/test.png'), { params: JSON.stringify({ cid: cid }) }, jar, csrf_token, function (err, res, body) {
				assert.ifError(err);
				assert.equal(res.statusCode, 200);
				assert(Array.isArray(body));
				assert.equal(body[0].url, '/assets/uploads/category/category-1.png');
				done();
			});
		});

		it('should upload favicon', function (done) {
			helpers.uploadFile(nconf.get('url') + '/api/admin/uploadfavicon', path.join(__dirname, '../test/files/favicon.ico'), {}, jar, csrf_token, function (err, res, body) {
				assert.ifError(err);
				assert.equal(res.statusCode, 200);
				assert(Array.isArray(body));
				assert.equal(body[0].url, '/assets/uploads/system/favicon.ico');
				done();
			});
		});

		it('should upload touch icon', function (done) {
			helpers.uploadFile(nconf.get('url') + '/api/admin/uploadTouchIcon', path.join(__dirname, '../test/files/test.png'), {}, jar, csrf_token, function (err, res, body) {
				assert.ifError(err);
				assert.equal(res.statusCode, 200);
				assert(Array.isArray(body));
				assert.equal(body[0].url, '/assets/uploads/system/touchicon-orig.png');
				done();
			});
		});
	});


	after(function (done) {
		db.emptydb(done);
	});
});<|MERGE_RESOLUTION|>--- conflicted
+++ resolved
@@ -90,7 +90,7 @@
 		it('should resize and upload an image to a post', function (done) {
 			var oldValue = meta.config.maximumImageWidth;
 			meta.config.maximumImageWidth = 10;
-			helpers.uploadFile(nconf.get('url') + '/api/post/upload', path.join(__dirname, '../test/files/test.png'), {cid: cid}, jar, csrf_token, function (err, res, body) {
+			helpers.uploadFile(nconf.get('url') + '/api/post/upload', path.join(__dirname, '../test/files/test.png'), { cid: cid }, jar, csrf_token, function (err, res, body) {
 				assert.ifError(err);
 				assert.equal(res.statusCode, 200);
 				assert(Array.isArray(body));
@@ -113,8 +113,6 @@
 				done();
 			});
 		});
-<<<<<<< HEAD
-=======
 
 		it('should fail if topic thumbs are disabled', function (done) {
 			helpers.uploadFile(nconf.get('url') + '/api/topic/thumb/upload', path.join(__dirname, '../test/files/test.png'), {}, jar, csrf_token, function (err, res, body) {
@@ -146,8 +144,6 @@
 				done();
 			});
 		});
-
->>>>>>> 048eb8a3
 	});
 
 
